/**
 * Enlitens AI Command Center (Version 3)
 * ---------------------------------------------------------------
 * Comprehensive monitoring experience featuring:
 *  - Modern modular layout with run control strip and analytics grid
 *  - Chart.js visualisations for throughput, quality and agent success
 *  - GSAP powered micro-interactions with reduced-motion awareness
 *  - Conversational Foreman AI console backed by /api/foreman/query
 *  - Collapsible live log drawer and document inspector utilities
 *
 *  This bundle relies on React, Chart.js and GSAP provided globally
 *  via script tags inside monitoring_ui/index.html.
 */

const {
  useState,
  useEffect,
  useReducer,
  useMemo,
  useRef,
  useCallback,
  useContext
} = React;

const DashboardContext = React.createContext(null);

const defaultStats = {
  documentsProcessed: 0,
  totalDocuments: 0,
  errors: 0,
  warnings: 0,
  qualityScore: 0,
  successRate: 0,
  avgTimePerDoc: 0,
  queueDepth: 0,
  throughputHistory: [],
  currentDocument: {
    title: 'Awaiting pipeline start…',
    stage: 'idle',
    progress: 0,
    lastUpdate: null
  },
  knowledgeBase: {
    processed: 0,
    remaining: 0,
    averageLatency: 0
  },
  systemHealth: {
    gpu: { utilisation: 0, memory: 0 },
    cpu: { load: 0, temperature: 0 },
    memory: { used: 0, total: 0 }
  }
};

const defaultQuality = {
  citationAccuracy: 0,
  validationPassRate: 0,
  hallucinationRate: 0,
  faithfulness: 0,
  factualDrift: 0,
  flaggedFindings: 0
};

const initialState = {
  stats: defaultStats,
  agentPipeline: [],
  agentPerformance: [],
  qualityMetrics: defaultQuality,
  incidents: [],
  documents: [],
  logs: [],
  suggestedActions: [],
  lastUpdated: null
};

function dashboardReducer(state, action) {
  switch (action.type) {
    case 'SET_STATS':
      return {
        ...state,
        stats: {
          ...state.stats,
          ...action.payload,
          currentDocument: {
            ...state.stats.currentDocument,
            ...(action.payload.currentDocument || {})
          },
          systemHealth: {
            ...state.stats.systemHealth,
            ...(action.payload.systemHealth || {})
          },
          knowledgeBase: {
            ...state.stats.knowledgeBase,
            ...(action.payload.knowledgeBase || {})
          }
        },
        lastUpdated: new Date().toISOString()
      };
    case 'SET_PIPELINE':
      return { ...state, agentPipeline: action.payload || [] };
    case 'SET_AGENT_PERFORMANCE':
      return { ...state, agentPerformance: action.payload || [] };
    case 'SET_QUALITY_METRICS':
      return {
        ...state,
        qualityMetrics: { ...state.qualityMetrics, ...(action.payload || {}) }
      };
    case 'SET_INCIDENTS':
      return { ...state, incidents: action.payload || [] };
    case 'SET_DOCUMENTS':
      return { ...state, documents: action.payload || [] };
    case 'SET_SUGGESTED_ACTIONS':
      return { ...state, suggestedActions: action.payload || [] };
    case 'APPEND_LOG': {
      const newLogs = [...state.logs, action.payload];
      return { ...state, logs: newLogs.slice(-2000) };
    }
    case 'BATCH_LOGS':
      return { ...state, logs: action.payload.slice(-2000) };
    default:
      return state;
  }
}

function usePrefersReducedMotion() {
  const [prefers, setPrefers] = useState(() => {
    if (typeof window === 'undefined' || !window.matchMedia) return false;
    return window.matchMedia('(prefers-reduced-motion: reduce)').matches;
  });

  useEffect(() => {
    if (typeof window === 'undefined' || !window.matchMedia) return;
    const mediaQuery = window.matchMedia('(prefers-reduced-motion: reduce)');
    const listener = (event) => setPrefers(event.matches);
    if (mediaQuery.addEventListener) {
      mediaQuery.addEventListener('change', listener);
    } else {
      mediaQuery.addListener(listener);
    }
    return () => {
      if (mediaQuery.removeEventListener) {
        mediaQuery.removeEventListener('change', listener);
      } else {
        mediaQuery.removeListener(listener);
      }
    };
  }, []);

  return prefers;
}

function formatDuration(seconds) {
  if (!seconds && seconds !== 0) return '—';
  if (seconds < 60) return `${seconds.toFixed(0)}s`;
  const minutes = Math.floor(seconds / 60);
  const remaining = seconds % 60;
  return `${minutes}m ${remaining.toFixed(0)}s`;
}

function formatPercent(value) {
  if (value === undefined || value === null) return '—';
  return `${Math.max(0, Math.min(100, value)).toFixed(1)}%`;
}

<<<<<<< HEAD
function normaliseStatsPayload(data = {}) {
  const documentsProcessed = data.documentsProcessed ?? data.documents_processed ?? data.docs ?? 0;
  const totalDocuments = data.totalDocuments ?? data.total_documents ?? data.total ?? 0;
  const recentErrors = Array.isArray(data.recent_errors) ? data.recent_errors : [];
  const recentWarnings = Array.isArray(data.recent_warnings) ? data.recent_warnings : [];

  const knowledgeBase = data.knowledgeBase || data.kb || {
    processed: documentsProcessed,
    remaining: Math.max(totalDocuments - documentsProcessed, 0),
    averageLatency: data.average_latency || data.avg_time_per_doc || 0
  };

  const currentDocument = data.currentDocument || (data.current_document
    ? {
        title: data.current_document,
        stage: (Array.isArray(data.active_agents) && data.active_agents.length > 0)
          ? `Agent ${data.active_agents[0]}`
          : data.status || (documentsProcessed === 0 ? 'idle' : 'processing'),
        progress: data.progress_percentage || 0,
        elapsedSeconds: data.time_on_document_seconds || 0,
        lastUpdate: data.last_log_seconds_ago
          ? new Date(Date.now() - data.last_log_seconds_ago * 1000).toISOString()
          : null
      }
    : {});

  const systemHealth = data.systemHealth || data.health || data.system_health || defaultStats.systemHealth;
  const qualityMetrics = data.qualityMetrics || data.quality_metrics || {};

  return {
    documentsProcessed,
    totalDocuments,
    errors: data.errors ?? recentErrors.length ?? 0,
    warnings: data.warnings ?? recentWarnings.length ?? 0,
    qualityScore: data.qualityScore
      ?? data.quality
      ?? qualityMetrics.avg_quality_score
      ?? 0,
    successRate: data.successRate ?? data.success ?? 0,
    avgTimePerDoc: data.avgTimePerDoc ?? data.averageDocumentTime ?? data.avg_time_per_doc ?? 0,
    queueDepth: data.queueDepth ?? data.queue_depth ?? data.pending ?? 0,
    throughputHistory: data.throughputHistory ?? data.throughput ?? [],
    currentDocument,
    knowledgeBase,
    systemHealth
  };
}

function normaliseQualityMetrics(metrics = {}) {
  const source = metrics.qualityMetrics || metrics.quality_metrics || metrics;
  if (!source || typeof source !== 'object') return {};
  return {
    citationAccuracy: source.citationAccuracy ?? source.citation_accuracy ?? source.precision_at_3 ?? 0,
    validationPassRate: source.validationPassRate ?? source.validation_pass_rate ?? 0,
    hallucinationRate: source.hallucinationRate ?? source.hallucination_rate ?? 0,
    faithfulness: source.faithfulness ?? 0,
    factualDrift: source.factualDrift ?? source.factual_drift ?? 0,
    flaggedFindings:
      source.flaggedFindings
      ?? source.validation_failures
      ?? (Array.isArray(source.layer_failures) ? source.layer_failures.length : 0)
  };
}

function normaliseAgentPipeline(pipeline) {
  if (!pipeline) return [];
  if (Array.isArray(pipeline)) {
    return pipeline.map((entry) =>
      typeof entry === 'string'
        ? { agent: entry, status: 'running', start: null, end: null, retries: 0 }
        : entry
    );
  }
  if (pipeline.supervisor && Array.isArray(pipeline.supervisor.agents)) {
    return pipeline.supervisor.agents.map((agent) => ({
      agent: agent.name,
      status: agent.status,
      duration: agent.performance?.avg_time,
      retries: agent.performance?.failures || 0
    }));
  }
  return [];
}

function normaliseAgentPerformance(performance) {
  if (!performance) return [];
  if (Array.isArray(performance)) return performance;
  return Object.entries(performance).map(([name, stats]) => ({
    name,
    success: stats.successes ?? stats.executions ?? 0,
    failed: stats.failures ?? 0
  }));
}

function normaliseIncidents(data = {}) {
  if (Array.isArray(data.incidents)) return data.incidents;
  const incidents = [];
  if (Array.isArray(data.recent_errors)) {
    data.recent_errors.forEach((item) => {
      incidents.push({
        id: `error-${item.timestamp || Math.random()}`,
        level: 'ERROR',
        title: item.message,
        timestamp: item.timestamp
      });
    });
  }
  if (Array.isArray(data.recent_warnings)) {
    data.recent_warnings.forEach((item) => {
      incidents.push({
        id: `warn-${item.timestamp || Math.random()}`,
        level: 'WARNING',
        title: item.message,
        timestamp: item.timestamp
      });
    });
  }
  return incidents;
}

=======
>>>>>>> 403615cc
// -------------------------------------
// Charts
// -------------------------------------

function useChart(ref, configFactory, deps) {
  useEffect(() => {
    const canvas = ref.current;
    if (!canvas || !window.Chart) return undefined;
    const chart = new window.Chart(canvas, configFactory());
    return () => chart.destroy();
  }, deps);
}

const ProgressDonut = ({ progress }) => {
  const canvasRef = useRef(null);
  const chartRef = useRef(null);
  const value = Math.max(0, Math.min(100, progress || 0));

  useEffect(() => {
    if (!canvasRef.current || !window.Chart) return undefined;
    const ctx = canvasRef.current.getContext('2d');
    const gradient = ctx.createLinearGradient(0, 0, canvasRef.current.width, 0);
    gradient.addColorStop(0, '#C105F5');
    gradient.addColorStop(0.5, '#FF6B3B');
    gradient.addColorStop(1, '#05F2C7');

    if (chartRef.current) {
      chartRef.current.data.datasets[0].data = [value, 100 - value];
      chartRef.current.data.datasets[0].backgroundColor = [gradient, 'rgba(255,255,255,0.08)'];
      chartRef.current.update();
      return undefined;
    }

    chartRef.current = new window.Chart(ctx, {
      type: 'doughnut',
      data: {
        labels: ['Complete', 'Remaining'],
        datasets: [
          {
            data: [value, 100 - value],
            backgroundColor: [gradient, 'rgba(255,255,255,0.08)'],
            borderWidth: 0
          }
        ]
      },
      options: {
        cutout: '75%',
        responsive: true,
        plugins: {
          legend: { display: false },
          tooltip: { enabled: false }
        }
      }
    });

    return () => {
      if (chartRef.current) {
        chartRef.current.destroy();
        chartRef.current = null;
      }
    };
  }, [value]);
<<<<<<< HEAD

  return (
    <div className="progress-donut">
      <canvas ref={canvasRef} />
      <span className="progress-value">{value.toFixed(0)}%</span>
    </div>
  );
};

const ThroughputChart = ({ history }) => {
  const canvasRef = useRef(null);
  const labels = history.map((entry) => entry.label || entry.time || '');
  const values = history.map((entry) => entry.value || entry.documents || 0);

=======

  return (
    <div className="progress-donut">
      <canvas ref={canvasRef} />
      <span className="progress-value">{value.toFixed(0)}%</span>
    </div>
  );
};

const ThroughputChart = ({ history }) => {
  const canvasRef = useRef(null);
  const labels = history.map((entry) => entry.label || entry.time || '');
  const values = history.map((entry) => entry.value || entry.documents || 0);

>>>>>>> 403615cc
  useChart(
    canvasRef,
    () => ({
      type: 'line',
      data: {
        labels,
        datasets: [
          {
            label: 'Docs / hour',
            data: values,
            fill: true,
            tension: 0.35,
            backgroundColor: 'rgba(193,5,245,0.1)',
            borderColor: '#C105F5',
            borderWidth: 2,
            pointBackgroundColor: '#05F2C7'
          }
        ]
      },
      options: {
        responsive: true,
        plugins: {
          legend: { display: false }
        },
        scales: {
          x: {
            ticks: { color: 'var(--color-text-muted)' },
            grid: { color: 'rgba(255,255,255,0.05)' }
          },
          y: {
            beginAtZero: true,
            ticks: { color: 'var(--color-text-muted)' },
            grid: { color: 'rgba(255,255,255,0.05)' }
          }
        }
      }
    }),
    [labels.join('|'), values.join('|')]
  );

  return <canvas ref={canvasRef} aria-label="Document throughput trend" />;
};

const AgentPerformanceChart = ({ data }) => {
  const canvasRef = useRef(null);
  const labels = data.map((agent) => agent.name || agent.agent || 'Agent');
  const success = data.map((agent) => agent.success || agent.successCount || 0);
  const failed = data.map((agent) => agent.failed || agent.errorCount || 0);

  useChart(
    canvasRef,
    () => ({
      type: 'bar',
      data: {
        labels,
        datasets: [
          {
            label: 'Success',
            data: success,
            backgroundColor: 'rgba(124,252,0,0.8)'
          },
          {
            label: 'Retries / Failed',
            data: failed,
            backgroundColor: 'rgba(248,113,113,0.8)'
          }
        ]
      },
      options: {
        responsive: true,
        plugins: {
          legend: {
            position: 'bottom',
            labels: { color: 'var(--color-text-muted)' }
          }
        },
        scales: {
          x: {
            stacked: true,
            ticks: { color: 'var(--color-text-muted)' },
            grid: { display: false }
          },
          y: {
            stacked: true,
            beginAtZero: true,
            ticks: { color: 'var(--color-text-muted)' },
            grid: { color: 'rgba(255,255,255,0.05)' }
          }
        }
      }
    }),
    [labels.join('|'), success.join('|'), failed.join('|')]
  );

  return <canvas ref={canvasRef} aria-label="Agent performance chart" />;
};

const QualityRadarChart = ({ metrics }) => {
  const canvasRef = useRef(null);
  const values = [
    metrics.citationAccuracy || 0,
    metrics.validationPassRate || 0,
    metrics.faithfulness || 0,
    Math.max(0, 100 - (metrics.hallucinationRate || 0)),
    Math.max(0, 100 - (metrics.factualDrift || 0))
  ];

  useChart(
    canvasRef,
    () => ({
      type: 'radar',
      data: {
        labels: [
          'Citation accuracy',
          'Validation pass rate',
          'Faithfulness',
          'Hallucination control',
          'Factual grounding'
        ],
        datasets: [
          {
            label: 'Quality mix',
            data: values,
            backgroundColor: 'rgba(5,242,199,0.2)',
            borderColor: '#05F2C7',
            pointBackgroundColor: '#C105F5',
            pointRadius: 4
          }
        ]
      },
      options: {
        responsive: true,
        scales: {
          r: {
            beginAtZero: true,
            max: 100,
            ticks: { display: false },
            grid: { color: 'rgba(255,255,255,0.1)' },
            angleLines: { color: 'rgba(255,255,255,0.1)' }
          }
        },
        plugins: {
          legend: { display: false }
        }
      }
    }),
    values
  );

  return <canvas ref={canvasRef} aria-label="Quality radar" />;
};

// -------------------------------------
// UI Components
// -------------------------------------

const ControlBar = () => {
  const { state } = useContext(DashboardContext);
  const { stats } = state;
  const doc = stats.currentDocument || {};
  const prefersReducedMotion = usePrefersReducedMotion();
  const controlRef = useRef(null);

  useEffect(() => {
    if (prefersReducedMotion || !window.gsap) return;
    const ctx = window.gsap.context(() => {
      window.gsap.from('.control-pill', {
        opacity: 0,
        y: 12,
        duration: 0.6,
        stagger: 0.08,
        ease: 'power3.out'
      });
    }, controlRef);
    return () => ctx && ctx.revert();
  }, [prefersReducedMotion, stats.documentsProcessed, stats.errors, stats.warnings]);
<<<<<<< HEAD

  return (
    <section className="control-bar" ref={controlRef}>
      <div className="control-bar__headline">
        <h1 className="title">Enlitens AI Command Center</h1>
        <span className={`status-dot status-${doc.stage || 'idle'}`}> {doc.stage || 'idle'} </span>
      </div>
      <div className="control-bar__pills">
        <article className="control-pill">
          <header>Current document</header>
          <strong>{doc.title || 'Idle queue'}</strong>
          <small>Last update • {doc.lastUpdate ? new Date(doc.lastUpdate).toLocaleTimeString() : '—'}</small>
        </article>
        <article className="control-pill">
          <header>Progress</header>
          <ProgressDonut progress={doc.progress || 0} />
        </article>
        <article className="control-pill">
          <header>Runtime</header>
          <strong>{formatDuration(doc.elapsedSeconds || doc.elapsed)}</strong>
          <small>Average per doc • {formatDuration(stats.avgTimePerDoc)}</small>
        </article>
        <article className="control-pill">
          <header>Knowledge base</header>
          <strong>{stats.knowledgeBase.processed || 0} / {stats.knowledgeBase.processed + (stats.knowledgeBase.remaining || 0)}</strong>
          <small>Remaining • {stats.knowledgeBase.remaining || 0}</small>
        </article>
      </div>
    </section>
  );
};

const OverviewGrid = ({ onSelectDocument }) => {
  const { state } = useContext(DashboardContext);
  const prefersReducedMotion = usePrefersReducedMotion();
  const gridRef = useRef(null);

  useEffect(() => {
    if (prefersReducedMotion || !window.gsap) return;
    const ctx = window.gsap.context(() => {
      window.gsap.from('.metric-card', {
        opacity: 0,
        y: 24,
        duration: 0.7,
        stagger: 0.06,
        ease: 'power3.out'
      });
    }, gridRef);
    return () => ctx && ctx.revert();
  }, [prefersReducedMotion, state.stats.documentsProcessed, state.stats.errors]);

=======

  return (
    <section className="control-bar" ref={controlRef}>
      <div className="control-bar__headline">
        <h1 className="title">Enlitens AI Command Center</h1>
        <span className={`status-dot status-${doc.stage || 'idle'}`}> {doc.stage || 'idle'} </span>
      </div>
      <div className="control-bar__pills">
        <article className="control-pill">
          <header>Current document</header>
          <strong>{doc.title || 'Idle queue'}</strong>
          <small>Last update • {doc.lastUpdate ? new Date(doc.lastUpdate).toLocaleTimeString() : '—'}</small>
        </article>
        <article className="control-pill">
          <header>Progress</header>
          <ProgressDonut progress={doc.progress || 0} />
        </article>
        <article className="control-pill">
          <header>Runtime</header>
          <strong>{formatDuration(doc.elapsedSeconds || doc.elapsed)}</strong>
          <small>Average per doc • {formatDuration(stats.avgTimePerDoc)}</small>
        </article>
        <article className="control-pill">
          <header>Knowledge base</header>
          <strong>{stats.knowledgeBase.processed || 0} / {stats.knowledgeBase.processed + (stats.knowledgeBase.remaining || 0)}</strong>
          <small>Remaining • {stats.knowledgeBase.remaining || 0}</small>
        </article>
      </div>
    </section>
  );
};

const OverviewGrid = ({ onSelectDocument }) => {
  const { state } = useContext(DashboardContext);
  const prefersReducedMotion = usePrefersReducedMotion();
  const gridRef = useRef(null);

  useEffect(() => {
    if (prefersReducedMotion || !window.gsap) return;
    const ctx = window.gsap.context(() => {
      window.gsap.from('.metric-card', {
        opacity: 0,
        y: 24,
        duration: 0.7,
        stagger: 0.06,
        ease: 'power3.out'
      });
    }, gridRef);
    return () => ctx && ctx.revert();
  }, [prefersReducedMotion, state.stats.documentsProcessed, state.stats.errors]);

>>>>>>> 403615cc
  const successRate = state.stats.successRate || (state.stats.documentsProcessed
    ? ((state.stats.documentsProcessed - state.stats.errors) / Math.max(state.stats.documentsProcessed, 1)) * 100
    : 0);

  const throughputHistory = state.stats.throughputHistory || [];
  const documents = state.documents.slice(0, 6);

  return (
    <section className="overview-grid" ref={gridRef}>
      <div className="metric-card kpi">
        <header>
          <span className="metric-label">Documents processed</span>
          <span className="metric-value">{state.stats.documentsProcessed}</span>
        </header>
        <footer>
          <span className="metric-subtext">Total in corpus • {state.stats.totalDocuments || '—'}</span>
        </footer>
      </div>
      <div className="metric-card kpi">
        <header>
          <span className="metric-label">Success rate</span>
          <span className="metric-value">{formatPercent(successRate)}</span>
        </header>
        <footer>
          <span className="metric-subtext">Errors • {state.stats.errors} | Warnings • {state.stats.warnings}</span>
        </footer>
      </div>
      <div className="metric-card kpi">
        <header>
          <span className="metric-label">Queue depth</span>
          <span className="metric-value">{state.stats.queueDepth || 0}</span>
        </header>
        <footer>
          <span className="metric-subtext">Average latency • {formatDuration(state.stats.knowledgeBase.averageLatency)}</span>
        </footer>
      </div>
      <div className="metric-card kpi">
        <header>
          <span className="metric-label">Quality score</span>
          <span className="metric-value">{formatPercent(state.stats.qualityScore)}</span>
        </header>
        <footer>
          <span className="metric-subtext">Validation pass rate • {formatPercent(state.qualityMetrics.validationPassRate)}</span>
        </footer>
      </div>

      <div className="metric-card span-2">
        <h2>Throughput trend</h2>
        <ThroughputChart history={throughputHistory} />
      </div>

      <div className="metric-card">
        <h2>Knowledge base coverage</h2>
        <div className="coverage-grid">
          <div>
            <span className="coverage-value">{state.stats.knowledgeBase.processed || 0}</span>
            <span className="coverage-label">Processed entries</span>
          </div>
          <div>
            <span className="coverage-value">{state.stats.knowledgeBase.remaining || 0}</span>
            <span className="coverage-label">Remaining</span>
          </div>
          <div>
            <span className="coverage-value">{formatDuration(state.stats.avgTimePerDoc)}</span>
            <span className="coverage-label">Avg time / doc</span>
          </div>
        </div>
      </div>

      <div className="metric-card">
        <h2>System health</h2>
        <ul className="system-health">
          <li>
            <span>GPU utilisation</span>
            <div className="progress-line">
              <span style={{ width: `${Math.min(state.stats.systemHealth.gpu.utilisation || 0, 100)}%` }} />
            </div>
            <strong>{formatPercent(state.stats.systemHealth.gpu.utilisation)}</strong>
          </li>
          <li>
            <span>CPU load</span>
            <div className="progress-line">
              <span style={{ width: `${Math.min(state.stats.systemHealth.cpu.load || 0, 100)}%` }} />
            </div>
            <strong>{formatPercent(state.stats.systemHealth.cpu.load)}</strong>
          </li>
          <li>
            <span>Memory</span>
            <div className="progress-line">
              <span style={{ width: `${Math.min(((state.stats.systemHealth.memory.used || 0) / Math.max(state.stats.systemHealth.memory.total || 1, 1)) * 100, 100)}%` }} />
            </div>
            <strong>
              {(state.stats.systemHealth.memory.used || 0).toFixed(1)} / {(state.stats.systemHealth.memory.total || 0).toFixed(1)} GB
            </strong>
          </li>
        </ul>
      </div>

      <div className="metric-card span-2">
        <h2>Recent documents</h2>
        <table className="documents-table">
          <thead>
            <tr>
              <th>Title</th>
              <th>Stage</th>
              <th>Elapsed</th>
              <th>Validation</th>
            </tr>
          </thead>
          <tbody>
            {documents.length === 0 && (
              <tr>
                <td colSpan="4" className="empty-state">No documents yet</td>
              </tr>
            )}
            {documents.map((doc) => (
              <tr key={doc.id || doc.title} onClick={() => onSelectDocument(doc)}>
                <td>{doc.title}</td>
                <td>
                  <span className={`badge badge-${doc.status || 'pending'}`}>
                    {doc.status || 'pending'}
                  </span>
                </td>
                <td>{formatDuration(doc.elapsedSeconds || doc.duration)}</td>
                <td>{formatPercent(doc.validationScore)}</td>
              </tr>
            ))}
          </tbody>
        </table>
      </div>

      <div className="metric-card">
        <h2>Incidents</h2>
        <ul className="incident-list">
          {state.incidents.length === 0 && (
            <li className="empty-state">Clean run • no incidents</li>
          )}
          {state.incidents.map((incident) => (
            <li key={incident.id || incident.timestamp}>
              <span className={`badge badge-${incident.level || 'info'}`}>{incident.level || 'info'}</span>
              <div>
                <strong>{incident.title || incident.message}</strong>
                <small>{new Date(incident.timestamp || Date.now()).toLocaleTimeString()}</small>
              </div>
            </li>
          ))}
        </ul>
      </div>
    </section>
  );
};

const PipelineView = ({ onSelectDocument }) => {
  const { state } = useContext(DashboardContext);
  const timelineRef = useRef(null);
  const prefersReducedMotion = usePrefersReducedMotion();

  useEffect(() => {
    if (prefersReducedMotion || !window.gsap) return;
    const ctx = window.gsap.context(() => {
      window.gsap.from('.timeline-row', {
        opacity: 0,
        x: -20,
        duration: 0.6,
        stagger: 0.05,
        ease: 'power2.out'
      });
    }, timelineRef);
    return () => ctx && ctx.revert();
  }, [prefersReducedMotion, state.agentPipeline]);

  const pipeline = state.agentPipeline || [];
  const now = Date.now();
  const minStart = pipeline.reduce((acc, step) => {
    const start = new Date(step.startTime || step.start || now).getTime();
    return Math.min(acc, start);
  }, now);
  const maxEnd = pipeline.reduce((acc, step) => {
    const end = new Date(step.endTime || step.end || now).getTime();
    return Math.max(acc, end);
  }, now + 1000);
  const total = Math.max(maxEnd - minStart, 1);

  return (
    <section className="pipeline-view" ref={timelineRef}>
      <header className="section-heading">
        <div>
          <h2>Agent pipeline timeline</h2>
          <p>Stacked view of agent execution windows with retry counts.</p>
        </div>
      </header>
      <div className="timeline">
        {pipeline.length === 0 && <div className="empty-state">No pipeline telemetry yet.</div>}
        {pipeline.map((step) => {
          const start = new Date(step.startTime || step.start || now).getTime();
          const end = new Date(step.endTime || step.end || now).getTime();
          const width = ((end - start) / total) * 100;
          const offset = ((start - minStart) / total) * 100;
          return (
            <article className="timeline-row" key={`${step.agent || step.name}-${start}`}>
              <div className="timeline-meta">
                <span className="agent-name">{step.agent || step.name}</span>
                <span className="agent-stage">{step.stage || step.status}</span>
              </div>
              <div className="timeline-track">
                <span
                  className={`timeline-bar status-${step.status || 'running'}`}
                  style={{ width: `${Math.max(width, 5)}%`, left: `${offset}%` }}
                />
              </div>
              <div className="timeline-stats">
                <span>{formatDuration(step.durationSeconds || step.duration)}</span>
                <span className="retry">Retries • {step.retries || 0}</span>
              </div>
            </article>
          );
        })}
      </div>

      <div className="metric-card span-2">
        <h2>Agent performance breakdown</h2>
        <AgentPerformanceChart data={state.agentPerformance} />
      </div>

      <div className="metric-card span-2">
        <h2>Recent document states</h2>
        <table className="documents-table">
          <thead>
            <tr>
              <th>Document</th>
              <th>Active agent</th>
              <th>Status</th>
              <th>Latency</th>
            </tr>
          </thead>
          <tbody>
            {state.documents.length === 0 && (
              <tr>
                <td colSpan="4" className="empty-state">No documents yet</td>
              </tr>
            )}
            {state.documents.map((doc) => (
              <tr key={doc.id || doc.title} onClick={() => onSelectDocument(doc)}>
                <td>{doc.title}</td>
                <td>{doc.activeAgent || doc.lastAgent || '—'}</td>
                <td><span className={`badge badge-${doc.status || 'pending'}`}>{doc.status || 'pending'}</span></td>
                <td>{formatDuration(doc.elapsedSeconds || doc.duration)}</td>
              </tr>
            ))}
          </tbody>
        </table>
      </div>
    </section>
  );
};

const QualityView = () => {
  const { state } = useContext(DashboardContext);
  return (
    <section className="quality-view">
      <header className="section-heading">
        <div>
          <h2>Quality intelligence</h2>
          <p>Faithfulness, citation accuracy and validation throughput.</p>
        </div>
      </header>
      <div className="metric-card span-2">
        <QualityRadarChart metrics={state.qualityMetrics} />
      </div>
      <div className="metric-card">
        <h3>Validation outcomes</h3>
        <ul className="quality-list">
          <li>
            <span>Validation pass rate</span>
            <strong>{formatPercent(state.qualityMetrics.validationPassRate)}</strong>
          </li>
          <li>
            <span>Citation accuracy</span>
            <strong>{formatPercent(state.qualityMetrics.citationAccuracy)}</strong>
          </li>
          <li>
            <span>Hallucination rate</span>
            <strong>{formatPercent(state.qualityMetrics.hallucinationRate)}</strong>
          </li>
        </ul>
      </div>
      <div className="metric-card">
        <h3>Flagged findings</h3>
        <p className="quality-note">
          {state.qualityMetrics.flaggedFindings || 0} findings routed to manual review.
        </p>
        <div className="quality-progress">
          <span style={{ width: `${Math.min((state.qualityMetrics.flaggedFindings || 0) * 10, 100)}%` }} />
        </div>
      </div>
    </section>
  );
};

const ForemanConsole = () => {
  const [messages, setMessages] = useState([
    {
      role: 'assistant',
      content: 'Foreman online. Ask about pipeline status, triage incidents, or request next actions.'
    }
  ]);
  const [input, setInput] = useState('');
  const [isSending, setIsSending] = useState(false);
  const [error, setError] = useState(null);
  const inputRef = useRef(null);

  const sendMessage = async () => {
    if (!input.trim() || isSending) return;
    const userMessage = { role: 'user', content: input.trim() };
    setMessages((prev) => [...prev, userMessage]);
    setInput('');
    setIsSending(true);
    setError(null);

    try {
      const response = await fetch('/api/foreman/query', {
        method: 'POST',
        headers: { 'Content-Type': 'application/json' },
        body: JSON.stringify({ query: userMessage.content })
      });

      if (!response.ok) {
        throw new Error(`Request failed with ${response.status}`);
      }

      const contentType = response.headers.get('content-type');
      if (contentType && contentType.includes('application/json')) {
        const data = await response.json();
        const reply = data.reply || data.response || data.message || 'Foreman acknowledged the request.';
        setMessages((prev) => [
          ...prev,
          { role: 'assistant', content: reply, context: data.context || null }
        ]);
      } else if (response.body && response.body.getReader) {
        const reader = response.body.getReader();
        const decoder = new TextDecoder();
        let result = '';
        while (true) {
          const { value, done } = await reader.read();
          if (done) break;
          result += decoder.decode(value, { stream: true });
        }
        result += decoder.decode();
        setMessages((prev) => [
          ...prev,
          { role: 'assistant', content: result.trim() || 'Foreman completed the request.' }
        ]);
      } else {
        setMessages((prev) => [
          ...prev,
          { role: 'assistant', content: 'Foreman completed the request.' }
        ]);
      }
    } catch (err) {
      console.error('Foreman query failed', err);
      setError('Foreman is offline. Showing fallback guidance.');
      setMessages((prev) => [
        ...prev,
        {
          role: 'assistant',
          content: 'I am operating in fallback mode. Please verify agent logs and consider re-running validation for the last processed document.'
        }
      ]);
    } finally {
      setIsSending(false);
      if (inputRef.current) {
        inputRef.current.focus();
      }
    }
  };

  const handleKeyDown = (event) => {
    if (event.key === 'Enter' && !event.shiftKey) {
      event.preventDefault();
      sendMessage();
    }
  };

  const promptSuggestions = [
    'Summarise current pipeline health',
    'Which agents are retrying the most?',
    'Highlight documents needing manual validation',
    'Generate next best actions'
  ];

  return (
    <section className="foreman-console">
      <header className="section-heading">
        <div>
          <h2>Foreman AI supervisor</h2>
          <p>Conversational command deck for triage and strategy.</p>
        </div>
      </header>
      <div className="foreman-body">
        <aside className="foreman-suggestions">
          <h3>Quick prompts</h3>
          <ul>
            {promptSuggestions.map((suggestion) => (
              <li key={suggestion}>
                <button type="button" onClick={() => setInput(suggestion)}>
                  {suggestion}
                </button>
              </li>
            ))}
          </ul>
          <div className="voice-ready">
            <button type="button" aria-label="Voice input coming soon" disabled>
              🎙️
            </button>
            <span>Voice input coming soon</span>
          </div>
        </aside>
        <div className="foreman-chat">
          <div className="messages">
            {messages.map((msg, index) => (
              <article key={index} className={`message message-${msg.role}`}>
                <div className="message-role">{msg.role === 'assistant' ? 'Foreman' : 'You'}</div>
                <p>{msg.content}</p>
                {msg.context && <pre>{JSON.stringify(msg.context, null, 2)}</pre>}
              </article>
            ))}
            {isSending && <div className="message message-assistant loading">Foreman is thinking…</div>}
          </div>
          <footer className="composer">
            <textarea
              ref={inputRef}
              placeholder="Ask the Foreman to audit quality, triage incidents, or plan next actions"
              value={input}
              onChange={(event) => setInput(event.target.value)}
              onKeyDown={handleKeyDown}
              rows="3"
            />
            <div className="composer-actions">
              {error && <span className="error-text">{error}</span>}
              <button type="button" className="send-button" onClick={sendMessage} disabled={isSending}>
                {isSending ? 'Sending…' : 'Send'}
              </button>
<<<<<<< HEAD
            </div>
          </footer>
        </div>
      </div>
    </section>
  );
};

const LogsDrawer = () => {
  const { state, drawerOpen, setDrawerOpen } = useContext(DashboardContext);
  const [filters, setFilters] = useState({ INFO: true, WARNING: true, ERROR: true });
  const endRef = useRef(null);

  useEffect(() => {
    if (endRef.current) {
      endRef.current.scrollIntoView({ behavior: 'smooth' });
    }
  }, [state.logs.length, drawerOpen]);

  const toggleFilter = (level) => {
    const key = (level || '').toUpperCase();
    setFilters((prev) => ({ ...prev, [key]: !prev[key] }));
  };

  const filteredLogs = state.logs.filter((entry) => {
    const level = (entry.level || 'INFO').toUpperCase();
    return filters[level] ?? true;
  });

  return (
    <aside className={`log-drawer ${drawerOpen ? 'open' : 'collapsed'}`}>
      <button className="log-toggle" onClick={() => setDrawerOpen(!drawerOpen)}>
        {drawerOpen ? 'Close logs' : 'Open logs'}
      </button>
      <div className="log-filters">
        {['INFO', 'WARNING', 'ERROR'].map((level) => (
          <button
            key={level}
            className={`filter-chip ${filters[level] ? 'active' : ''}`}
            onClick={() => toggleFilter(level)}
          >
            {level}
          </button>
        ))}
      </div>
      <div className="log-stream">
        {filteredLogs.map((log) => {
          const level = (log.level || 'INFO').toUpperCase();
          const timestamp = log.timestamp ? new Date(log.timestamp).toLocaleTimeString() : '—';
          return (
            <div key={log.id || `${level}-${timestamp}-${log.message}`} className={`log-line level-${level}`}>
              <span className="timestamp">{timestamp}</span>
              <span className="level">{level}</span>
              <span className="message">{log.message}</span>
            </div>
          );
        })}
=======
            </div>
          </footer>
        </div>
      </div>
    </section>
  );
};

const LogsDrawer = () => {
  const { state, drawerOpen, setDrawerOpen } = useContext(DashboardContext);
  const [filters, setFilters] = useState({ INFO: true, WARN: true, ERROR: true });
  const endRef = useRef(null);

  useEffect(() => {
    if (endRef.current) {
      endRef.current.scrollIntoView({ behavior: 'smooth' });
    }
  }, [state.logs.length, drawerOpen]);

  const toggleFilter = (level) => {
    setFilters((prev) => ({ ...prev, [level]: !prev[level] }));
  };

  const filteredLogs = state.logs.filter((entry) => filters[entry.level || 'INFO']);

  return (
    <aside className={`log-drawer ${drawerOpen ? 'open' : 'collapsed'}`}>
      <button className="log-toggle" onClick={() => setDrawerOpen(!drawerOpen)}>
        {drawerOpen ? 'Close logs' : 'Open logs'}
      </button>
      <div className="log-filters">
        {['INFO', 'WARN', 'ERROR'].map((level) => (
          <button
            key={level}
            className={`filter-chip ${filters[level] ? 'active' : ''}`}
            onClick={() => toggleFilter(level)}
          >
            {level}
          </button>
        ))}
      </div>
      <div className="log-stream">
        {filteredLogs.map((log) => (
          <div key={log.id} className={`log-line level-${log.level || 'INFO'}`}>
            <span className="timestamp">{new Date(log.timestamp).toLocaleTimeString()}</span>
            <span className="level">{log.level || 'INFO'}</span>
            <span className="message">{log.message}</span>
          </div>
        ))}
>>>>>>> 403615cc
        <div ref={endRef} />
      </div>
    </aside>
  );
};

const DocumentInspector = ({ documentData, onClose }) => {
  if (!documentData) return null;
  const metadata = documentData.metadata || {};
  const agents = documentData.agentOutputs || documentData.agents || [];
  return (
    <div className="inspector-overlay" role="dialog" aria-modal="true">
      <div className="inspector">
        <header>
          <h2>{documentData.title || 'Document details'}</h2>
          <button onClick={onClose} aria-label="Close inspector">×</button>
        </header>
        <section className="inspector-section">
          <h3>Metadata</h3>
          <pre>{JSON.stringify(metadata, null, 2)}</pre>
        </section>
        <section className="inspector-section">
          <h3>Agent outputs</h3>
          {agents.length === 0 && <p>No agent outputs recorded.</p>}
          {agents.map((agent) => (
            <article key={agent.agent || agent.name} className="agent-output">
              <header>
                <strong>{agent.agent || agent.name}</strong>
                <span>{formatPercent(agent.validationScore)}</span>
              </header>
              <pre>{JSON.stringify(agent.output || agent.summary, null, 2)}</pre>
            </article>
          ))}
        </section>
        {documentData.validation && (
          <section className="inspector-section">
            <h3>Validation notes</h3>
            <pre>{JSON.stringify(documentData.validation, null, 2)}</pre>
          </section>
        )}
      </div>
    </div>
  );
};

const Navigation = ({ activeView, onChangeView }) => {
  const tabs = [
    { id: 'overview', label: 'Overview' },
    { id: 'pipeline', label: 'Agent pipeline' },
    { id: 'quality', label: 'Quality' },
    { id: 'foreman', label: 'Foreman AI' }
  ];

  return (
    <nav className="primary-nav" aria-label="Dashboard view switcher">
      {tabs.map((tab) => (
        <button
          key={tab.id}
          className={activeView === tab.id ? 'active' : ''}
          onClick={() => onChangeView(tab.id)}
        >
          {tab.label}
        </button>
      ))}
    </nav>
  );
};

const Sidebar = ({ theme, onToggleTheme }) => {
  return (
    <aside className="sidebar">
      <div className="brand-block">
        <h2>Enlitens</h2>
        <p>Neuro-informed knowledge base pipeline</p>
      </div>
      <div className="theme-toggle">
        <span>Theme</span>
        <button onClick={onToggleTheme}>{theme === 'dark' ? 'Switch to light' : 'Switch to dark'}</button>
      </div>
      <div className="sidebar-notes">
        <h3>Suggested actions</h3>
        <ul>
          <li>Validate the latest neuroscience upload</li>
          <li>Review documents flagged for manual QA</li>
          <li>Schedule overnight GPU usage audit</li>
        </ul>
      </div>
    </aside>
  );
};

const DashboardApp = () => {
  const [state, dispatch] = useReducer(dashboardReducer, initialState);
  const [theme, setTheme] = useState(() => {
    const stored = localStorage.getItem('enlitens-theme');
    if (stored) return stored;
    if (window.matchMedia && window.matchMedia('(prefers-color-scheme: dark)').matches) {
      return 'dark';
    }
    return 'light';
  });
  const [activeView, setActiveView] = useState('overview');
  const [drawerOpen, setDrawerOpen] = useState(true);
  const [selectedDocument, setSelectedDocument] = useState(null);

  useEffect(() => {
    document.documentElement.setAttribute('data-theme', theme);
    localStorage.setItem('enlitens-theme', theme);
  }, [theme]);

  useEffect(() => {
    let isMounted = true;
    const fetchStats = async () => {
      try {
        const response = await fetch('/api/stats');
        if (!response.ok) throw new Error('Failed to fetch stats');
        const data = await response.json();
        if (!isMounted) return;
<<<<<<< HEAD

        const statsPayload = normaliseStatsPayload(data);
        dispatch({ type: 'SET_STATS', payload: statsPayload });

        const pipelinePayload = normaliseAgentPipeline(data.agentPipeline || data.agent_pipeline);
        dispatch({ type: 'SET_PIPELINE', payload: pipelinePayload });

        const agentPerformancePayload = normaliseAgentPerformance(data.agentPerformance || data.agent_performance);
        dispatch({ type: 'SET_AGENT_PERFORMANCE', payload: agentPerformancePayload });

        const qualityPayload = normaliseQualityMetrics(data.qualityMetrics || data.quality_metrics);
        dispatch({ type: 'SET_QUALITY_METRICS', payload: qualityPayload });

        const incidentsPayload = normaliseIncidents(data);
        dispatch({ type: 'SET_INCIDENTS', payload: incidentsPayload });

        const documentsPayload = data.documents || data.recent_documents || [];
        dispatch({ type: 'SET_DOCUMENTS', payload: documentsPayload });
=======
        dispatch({
          type: 'SET_STATS',
          payload: {
            documentsProcessed: data.documentsProcessed || 0,
            totalDocuments: data.totalDocuments || data.total || 0,
            errors: data.errors || 0,
            warnings: data.warnings || 0,
            qualityScore: data.qualityScore || data.quality || 0,
            successRate: data.successRate || data.success || 0,
            avgTimePerDoc: data.avgTimePerDoc || data.averageDocumentTime || 0,
            queueDepth: data.queueDepth || data.pending || 0,
            throughputHistory: data.throughputHistory || data.throughput || [],
            currentDocument: data.currentDocument || {},
            knowledgeBase: data.knowledgeBase || data.kb || {},
            systemHealth: data.systemHealth || data.health || {}
          }
        });
        if (data.agentPipeline) {
          dispatch({ type: 'SET_PIPELINE', payload: data.agentPipeline });
        }
        if (data.agentPerformance) {
          dispatch({ type: 'SET_AGENT_PERFORMANCE', payload: data.agentPerformance });
        }
        if (data.qualityMetrics) {
          dispatch({ type: 'SET_QUALITY_METRICS', payload: data.qualityMetrics });
        }
        if (data.incidents) {
          dispatch({ type: 'SET_INCIDENTS', payload: data.incidents });
        }
        if (data.documents) {
          dispatch({ type: 'SET_DOCUMENTS', payload: data.documents });
        }
>>>>>>> 403615cc
        if (data.suggestedActions) {
          dispatch({ type: 'SET_SUGGESTED_ACTIONS', payload: data.suggestedActions });
        }
      } catch (error) {
        console.warn('Stat polling failed', error);
      }
    };
    fetchStats();
    const interval = setInterval(fetchStats, 5000);
    return () => {
      isMounted = false;
      clearInterval(interval);
    };
  }, []);

<<<<<<< HEAD
    useEffect(() => {
      const protocol = window.location.protocol === 'https:' ? 'wss:' : 'ws:';
      const ws = new WebSocket(`${protocol}//${window.location.host}/ws`);

      ws.onmessage = (event) => {
        try {
          const payload = JSON.parse(event.data);
          if (payload.type === 'log') {
            dispatch({
              type: 'APPEND_LOG',
              payload: {
                id: payload.id || `${Date.now()}-${Math.random()}`,
                timestamp: payload.timestamp || new Date().toISOString(),
                level: (payload.level || 'INFO').toUpperCase(),
                message: payload.message || ''
              }
            });
          }
          if (payload.type === 'stats' && payload.stats) {
            dispatch({ type: 'SET_STATS', payload: normaliseStatsPayload(payload.stats) });
          }
          if (payload.type === 'pipeline') {
            dispatch({ type: 'SET_PIPELINE', payload: normaliseAgentPipeline(payload.data) });
          }
          if (payload.type === 'quality') {
            dispatch({ type: 'SET_QUALITY_METRICS', payload: normaliseQualityMetrics(payload.data) });
          }
          if (payload.type === 'agentPerformance') {
            dispatch({ type: 'SET_AGENT_PERFORMANCE', payload: normaliseAgentPerformance(payload.data) });
          }
          if (payload.type === 'documents') {
            dispatch({ type: 'SET_DOCUMENTS', payload: payload.data || [] });
          }
          if (payload.type === 'incidents') {
            dispatch({ type: 'SET_INCIDENTS', payload: payload.data || [] });
          }
        } catch (err) {
          console.error('Failed to process websocket message', err);
        }
      };

      return () => ws.close();
    }, []);
=======
  useEffect(() => {
    const protocol = window.location.protocol === 'https:' ? 'wss:' : 'ws:';
    const ws = new WebSocket(`${protocol}//${window.location.host}/ws`);

    ws.onmessage = (event) => {
      try {
        const payload = JSON.parse(event.data);
        if (payload.type === 'log') {
          dispatch({
            type: 'APPEND_LOG',
            payload: {
              id: payload.id || `${Date.now()}-${Math.random()}`,
              timestamp: payload.timestamp || new Date().toISOString(),
              level: payload.level || 'INFO',
              message: payload.message || ''
            }
          });
        }
        if (payload.type === 'stats' && payload.stats) {
          dispatch({ type: 'SET_STATS', payload: payload.stats });
        }
        if (payload.type === 'pipeline') {
          dispatch({ type: 'SET_PIPELINE', payload: payload.data });
        }
        if (payload.type === 'quality') {
          dispatch({ type: 'SET_QUALITY_METRICS', payload: payload.data });
        }
        if (payload.type === 'agentPerformance') {
          dispatch({ type: 'SET_AGENT_PERFORMANCE', payload: payload.data });
        }
        if (payload.type === 'documents') {
          dispatch({ type: 'SET_DOCUMENTS', payload: payload.data });
        }
        if (payload.type === 'incidents') {
          dispatch({ type: 'SET_INCIDENTS', payload: payload.data });
        }
      } catch (err) {
        console.error('Failed to process websocket message', err);
      }
    };

    return () => ws.close();
  }, []);
>>>>>>> 403615cc

  const contextValue = useMemo(
    () => ({
      state,
      dispatch,
      drawerOpen,
      setDrawerOpen
    }),
    [state, drawerOpen]
  );

  return (
    <DashboardContext.Provider value={contextValue}>
      <div className={`dashboard-shell theme-${theme}`}>
        <Sidebar theme={theme} onToggleTheme={() => setTheme(theme === 'dark' ? 'light' : 'dark')} />
        <main className="main-area">
          <ControlBar />
          <Navigation activeView={activeView} onChangeView={setActiveView} />
          {activeView === 'overview' && <OverviewGrid onSelectDocument={setSelectedDocument} />}
          {activeView === 'pipeline' && <PipelineView onSelectDocument={setSelectedDocument} />}
          {activeView === 'quality' && <QualityView />}
          {activeView === 'foreman' && <ForemanConsole />}
        </main>
        <LogsDrawer />
      </div>
      <DocumentInspector documentData={selectedDocument} onClose={() => setSelectedDocument(null)} />
    </DashboardContext.Provider>
  );
};

ReactDOM.createRoot(document.getElementById('root')).render(<DashboardApp />);<|MERGE_RESOLUTION|>--- conflicted
+++ resolved
@@ -162,129 +162,6 @@
   return `${Math.max(0, Math.min(100, value)).toFixed(1)}%`;
 }
 
-<<<<<<< HEAD
-function normaliseStatsPayload(data = {}) {
-  const documentsProcessed = data.documentsProcessed ?? data.documents_processed ?? data.docs ?? 0;
-  const totalDocuments = data.totalDocuments ?? data.total_documents ?? data.total ?? 0;
-  const recentErrors = Array.isArray(data.recent_errors) ? data.recent_errors : [];
-  const recentWarnings = Array.isArray(data.recent_warnings) ? data.recent_warnings : [];
-
-  const knowledgeBase = data.knowledgeBase || data.kb || {
-    processed: documentsProcessed,
-    remaining: Math.max(totalDocuments - documentsProcessed, 0),
-    averageLatency: data.average_latency || data.avg_time_per_doc || 0
-  };
-
-  const currentDocument = data.currentDocument || (data.current_document
-    ? {
-        title: data.current_document,
-        stage: (Array.isArray(data.active_agents) && data.active_agents.length > 0)
-          ? `Agent ${data.active_agents[0]}`
-          : data.status || (documentsProcessed === 0 ? 'idle' : 'processing'),
-        progress: data.progress_percentage || 0,
-        elapsedSeconds: data.time_on_document_seconds || 0,
-        lastUpdate: data.last_log_seconds_ago
-          ? new Date(Date.now() - data.last_log_seconds_ago * 1000).toISOString()
-          : null
-      }
-    : {});
-
-  const systemHealth = data.systemHealth || data.health || data.system_health || defaultStats.systemHealth;
-  const qualityMetrics = data.qualityMetrics || data.quality_metrics || {};
-
-  return {
-    documentsProcessed,
-    totalDocuments,
-    errors: data.errors ?? recentErrors.length ?? 0,
-    warnings: data.warnings ?? recentWarnings.length ?? 0,
-    qualityScore: data.qualityScore
-      ?? data.quality
-      ?? qualityMetrics.avg_quality_score
-      ?? 0,
-    successRate: data.successRate ?? data.success ?? 0,
-    avgTimePerDoc: data.avgTimePerDoc ?? data.averageDocumentTime ?? data.avg_time_per_doc ?? 0,
-    queueDepth: data.queueDepth ?? data.queue_depth ?? data.pending ?? 0,
-    throughputHistory: data.throughputHistory ?? data.throughput ?? [],
-    currentDocument,
-    knowledgeBase,
-    systemHealth
-  };
-}
-
-function normaliseQualityMetrics(metrics = {}) {
-  const source = metrics.qualityMetrics || metrics.quality_metrics || metrics;
-  if (!source || typeof source !== 'object') return {};
-  return {
-    citationAccuracy: source.citationAccuracy ?? source.citation_accuracy ?? source.precision_at_3 ?? 0,
-    validationPassRate: source.validationPassRate ?? source.validation_pass_rate ?? 0,
-    hallucinationRate: source.hallucinationRate ?? source.hallucination_rate ?? 0,
-    faithfulness: source.faithfulness ?? 0,
-    factualDrift: source.factualDrift ?? source.factual_drift ?? 0,
-    flaggedFindings:
-      source.flaggedFindings
-      ?? source.validation_failures
-      ?? (Array.isArray(source.layer_failures) ? source.layer_failures.length : 0)
-  };
-}
-
-function normaliseAgentPipeline(pipeline) {
-  if (!pipeline) return [];
-  if (Array.isArray(pipeline)) {
-    return pipeline.map((entry) =>
-      typeof entry === 'string'
-        ? { agent: entry, status: 'running', start: null, end: null, retries: 0 }
-        : entry
-    );
-  }
-  if (pipeline.supervisor && Array.isArray(pipeline.supervisor.agents)) {
-    return pipeline.supervisor.agents.map((agent) => ({
-      agent: agent.name,
-      status: agent.status,
-      duration: agent.performance?.avg_time,
-      retries: agent.performance?.failures || 0
-    }));
-  }
-  return [];
-}
-
-function normaliseAgentPerformance(performance) {
-  if (!performance) return [];
-  if (Array.isArray(performance)) return performance;
-  return Object.entries(performance).map(([name, stats]) => ({
-    name,
-    success: stats.successes ?? stats.executions ?? 0,
-    failed: stats.failures ?? 0
-  }));
-}
-
-function normaliseIncidents(data = {}) {
-  if (Array.isArray(data.incidents)) return data.incidents;
-  const incidents = [];
-  if (Array.isArray(data.recent_errors)) {
-    data.recent_errors.forEach((item) => {
-      incidents.push({
-        id: `error-${item.timestamp || Math.random()}`,
-        level: 'ERROR',
-        title: item.message,
-        timestamp: item.timestamp
-      });
-    });
-  }
-  if (Array.isArray(data.recent_warnings)) {
-    data.recent_warnings.forEach((item) => {
-      incidents.push({
-        id: `warn-${item.timestamp || Math.random()}`,
-        level: 'WARNING',
-        title: item.message,
-        timestamp: item.timestamp
-      });
-    });
-  }
-  return incidents;
-}
-
-=======
->>>>>>> 403615cc
 // -------------------------------------
 // Charts
 // -------------------------------------
@@ -347,7 +224,6 @@
       }
     };
   }, [value]);
-<<<<<<< HEAD
 
   return (
     <div className="progress-donut">
@@ -362,22 +238,6 @@
   const labels = history.map((entry) => entry.label || entry.time || '');
   const values = history.map((entry) => entry.value || entry.documents || 0);
 
-=======
-
-  return (
-    <div className="progress-donut">
-      <canvas ref={canvasRef} />
-      <span className="progress-value">{value.toFixed(0)}%</span>
-    </div>
-  );
-};
-
-const ThroughputChart = ({ history }) => {
-  const canvasRef = useRef(null);
-  const labels = history.map((entry) => entry.label || entry.time || '');
-  const values = history.map((entry) => entry.value || entry.documents || 0);
-
->>>>>>> 403615cc
   useChart(
     canvasRef,
     () => ({
@@ -554,7 +414,6 @@
     }, controlRef);
     return () => ctx && ctx.revert();
   }, [prefersReducedMotion, stats.documentsProcessed, stats.errors, stats.warnings]);
-<<<<<<< HEAD
 
   return (
     <section className="control-bar" ref={controlRef}>
@@ -606,59 +465,6 @@
     return () => ctx && ctx.revert();
   }, [prefersReducedMotion, state.stats.documentsProcessed, state.stats.errors]);
 
-=======
-
-  return (
-    <section className="control-bar" ref={controlRef}>
-      <div className="control-bar__headline">
-        <h1 className="title">Enlitens AI Command Center</h1>
-        <span className={`status-dot status-${doc.stage || 'idle'}`}> {doc.stage || 'idle'} </span>
-      </div>
-      <div className="control-bar__pills">
-        <article className="control-pill">
-          <header>Current document</header>
-          <strong>{doc.title || 'Idle queue'}</strong>
-          <small>Last update • {doc.lastUpdate ? new Date(doc.lastUpdate).toLocaleTimeString() : '—'}</small>
-        </article>
-        <article className="control-pill">
-          <header>Progress</header>
-          <ProgressDonut progress={doc.progress || 0} />
-        </article>
-        <article className="control-pill">
-          <header>Runtime</header>
-          <strong>{formatDuration(doc.elapsedSeconds || doc.elapsed)}</strong>
-          <small>Average per doc • {formatDuration(stats.avgTimePerDoc)}</small>
-        </article>
-        <article className="control-pill">
-          <header>Knowledge base</header>
-          <strong>{stats.knowledgeBase.processed || 0} / {stats.knowledgeBase.processed + (stats.knowledgeBase.remaining || 0)}</strong>
-          <small>Remaining • {stats.knowledgeBase.remaining || 0}</small>
-        </article>
-      </div>
-    </section>
-  );
-};
-
-const OverviewGrid = ({ onSelectDocument }) => {
-  const { state } = useContext(DashboardContext);
-  const prefersReducedMotion = usePrefersReducedMotion();
-  const gridRef = useRef(null);
-
-  useEffect(() => {
-    if (prefersReducedMotion || !window.gsap) return;
-    const ctx = window.gsap.context(() => {
-      window.gsap.from('.metric-card', {
-        opacity: 0,
-        y: 24,
-        duration: 0.7,
-        stagger: 0.06,
-        ease: 'power3.out'
-      });
-    }, gridRef);
-    return () => ctx && ctx.revert();
-  }, [prefersReducedMotion, state.stats.documentsProcessed, state.stats.errors]);
-
->>>>>>> 403615cc
   const successRate = state.stats.successRate || (state.stats.documentsProcessed
     ? ((state.stats.documentsProcessed - state.stats.errors) / Math.max(state.stats.documentsProcessed, 1)) * 100
     : 0);
@@ -1101,65 +907,6 @@
               <button type="button" className="send-button" onClick={sendMessage} disabled={isSending}>
                 {isSending ? 'Sending…' : 'Send'}
               </button>
-<<<<<<< HEAD
-            </div>
-          </footer>
-        </div>
-      </div>
-    </section>
-  );
-};
-
-const LogsDrawer = () => {
-  const { state, drawerOpen, setDrawerOpen } = useContext(DashboardContext);
-  const [filters, setFilters] = useState({ INFO: true, WARNING: true, ERROR: true });
-  const endRef = useRef(null);
-
-  useEffect(() => {
-    if (endRef.current) {
-      endRef.current.scrollIntoView({ behavior: 'smooth' });
-    }
-  }, [state.logs.length, drawerOpen]);
-
-  const toggleFilter = (level) => {
-    const key = (level || '').toUpperCase();
-    setFilters((prev) => ({ ...prev, [key]: !prev[key] }));
-  };
-
-  const filteredLogs = state.logs.filter((entry) => {
-    const level = (entry.level || 'INFO').toUpperCase();
-    return filters[level] ?? true;
-  });
-
-  return (
-    <aside className={`log-drawer ${drawerOpen ? 'open' : 'collapsed'}`}>
-      <button className="log-toggle" onClick={() => setDrawerOpen(!drawerOpen)}>
-        {drawerOpen ? 'Close logs' : 'Open logs'}
-      </button>
-      <div className="log-filters">
-        {['INFO', 'WARNING', 'ERROR'].map((level) => (
-          <button
-            key={level}
-            className={`filter-chip ${filters[level] ? 'active' : ''}`}
-            onClick={() => toggleFilter(level)}
-          >
-            {level}
-          </button>
-        ))}
-      </div>
-      <div className="log-stream">
-        {filteredLogs.map((log) => {
-          const level = (log.level || 'INFO').toUpperCase();
-          const timestamp = log.timestamp ? new Date(log.timestamp).toLocaleTimeString() : '—';
-          return (
-            <div key={log.id || `${level}-${timestamp}-${log.message}`} className={`log-line level-${level}`}>
-              <span className="timestamp">{timestamp}</span>
-              <span className="level">{level}</span>
-              <span className="message">{log.message}</span>
-            </div>
-          );
-        })}
-=======
             </div>
           </footer>
         </div>
@@ -1209,7 +956,6 @@
             <span className="message">{log.message}</span>
           </div>
         ))}
->>>>>>> 403615cc
         <div ref={endRef} />
       </div>
     </aside>
@@ -1328,26 +1074,6 @@
         if (!response.ok) throw new Error('Failed to fetch stats');
         const data = await response.json();
         if (!isMounted) return;
-<<<<<<< HEAD
-
-        const statsPayload = normaliseStatsPayload(data);
-        dispatch({ type: 'SET_STATS', payload: statsPayload });
-
-        const pipelinePayload = normaliseAgentPipeline(data.agentPipeline || data.agent_pipeline);
-        dispatch({ type: 'SET_PIPELINE', payload: pipelinePayload });
-
-        const agentPerformancePayload = normaliseAgentPerformance(data.agentPerformance || data.agent_performance);
-        dispatch({ type: 'SET_AGENT_PERFORMANCE', payload: agentPerformancePayload });
-
-        const qualityPayload = normaliseQualityMetrics(data.qualityMetrics || data.quality_metrics);
-        dispatch({ type: 'SET_QUALITY_METRICS', payload: qualityPayload });
-
-        const incidentsPayload = normaliseIncidents(data);
-        dispatch({ type: 'SET_INCIDENTS', payload: incidentsPayload });
-
-        const documentsPayload = data.documents || data.recent_documents || [];
-        dispatch({ type: 'SET_DOCUMENTS', payload: documentsPayload });
-=======
         dispatch({
           type: 'SET_STATS',
           payload: {
@@ -1380,7 +1106,6 @@
         if (data.documents) {
           dispatch({ type: 'SET_DOCUMENTS', payload: data.documents });
         }
->>>>>>> 403615cc
         if (data.suggestedActions) {
           dispatch({ type: 'SET_SUGGESTED_ACTIONS', payload: data.suggestedActions });
         }
@@ -1396,51 +1121,6 @@
     };
   }, []);
 
-<<<<<<< HEAD
-    useEffect(() => {
-      const protocol = window.location.protocol === 'https:' ? 'wss:' : 'ws:';
-      const ws = new WebSocket(`${protocol}//${window.location.host}/ws`);
-
-      ws.onmessage = (event) => {
-        try {
-          const payload = JSON.parse(event.data);
-          if (payload.type === 'log') {
-            dispatch({
-              type: 'APPEND_LOG',
-              payload: {
-                id: payload.id || `${Date.now()}-${Math.random()}`,
-                timestamp: payload.timestamp || new Date().toISOString(),
-                level: (payload.level || 'INFO').toUpperCase(),
-                message: payload.message || ''
-              }
-            });
-          }
-          if (payload.type === 'stats' && payload.stats) {
-            dispatch({ type: 'SET_STATS', payload: normaliseStatsPayload(payload.stats) });
-          }
-          if (payload.type === 'pipeline') {
-            dispatch({ type: 'SET_PIPELINE', payload: normaliseAgentPipeline(payload.data) });
-          }
-          if (payload.type === 'quality') {
-            dispatch({ type: 'SET_QUALITY_METRICS', payload: normaliseQualityMetrics(payload.data) });
-          }
-          if (payload.type === 'agentPerformance') {
-            dispatch({ type: 'SET_AGENT_PERFORMANCE', payload: normaliseAgentPerformance(payload.data) });
-          }
-          if (payload.type === 'documents') {
-            dispatch({ type: 'SET_DOCUMENTS', payload: payload.data || [] });
-          }
-          if (payload.type === 'incidents') {
-            dispatch({ type: 'SET_INCIDENTS', payload: payload.data || [] });
-          }
-        } catch (err) {
-          console.error('Failed to process websocket message', err);
-        }
-      };
-
-      return () => ws.close();
-    }, []);
-=======
   useEffect(() => {
     const protocol = window.location.protocol === 'https:' ? 'wss:' : 'ws:';
     const ws = new WebSocket(`${protocol}//${window.location.host}/ws`);
@@ -1484,7 +1164,6 @@
 
     return () => ws.close();
   }, []);
->>>>>>> 403615cc
 
   const contextValue = useMemo(
     () => ({
