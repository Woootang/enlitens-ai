--- conflicted
+++ resolved
@@ -79,17 +79,14 @@
 
 {marketing_examples}
 RESEARCH THEMES (inspiration only):
-<<<<<<< HEAD
 {research_content.get('findings', [])[:5]}
 
 CLINICAL FOCUS:
 {clinical_content.get('interventions', [])[:5]}
-=======
 {research_findings[:5]}
 
 CLINICAL FOCUS:
 {clinical_focus[:5]}
->>>>>>> 9a95c0e0
 
 CREATE marketing content that positions Enlitens as the neuroscience therapy leader in St. Louis:
 
@@ -125,27 +122,21 @@
 }}
 """
 
-<<<<<<< HEAD
             marketing_client = self.ollama_client
             seo_client = self.ollama_client.clone_with_model("qwen3:32b")
             marketing_cache = self._cache_kwargs(context, suffix="marketing")
             marketing_result = await marketing_client.generate_structured_response(
-=======
             qwen_client = OllamaClient(default_model="qwen2.5-32b-instruct-q4_k_m")
             marketing_result = await qwen_client.generate_structured_response(
             marketing_result = await self.ollama_client.generate_structured_response(
->>>>>>> 9a95c0e0
                 prompt=marketing_prompt,
                 response_model=MarketingContent,
                 temperature=0.3,
                 max_retries=3,
                 use_cot_prompt=False,  # CRITICAL: Disable CoT for creative content
-<<<<<<< HEAD
                 **marketing_cache,
-=======
                 enforce_grammar=True,
                 model="qwen3:32b",
->>>>>>> 9a95c0e0
             )
 
             # Generate SEO content
@@ -153,11 +144,8 @@
 Generate SEO-optimized content for Enlitens, a neuroscience-based therapy practice in St. Louis.
 
 RESEARCH THEMES (inspiration):
-<<<<<<< HEAD
 {research_content.get('findings', [])[:5]}
-=======
 {research_findings[:5]}
->>>>>>> 9a95c0e0
 
 TARGET AUDIENCE: St. Louis adults with ADHD, anxiety, trauma, autism
 
@@ -194,23 +182,17 @@
 }}
 """
 
-<<<<<<< HEAD
             seo_cache = self._cache_kwargs(context, suffix="seo")
             seo_result = await seo_client.generate_structured_response(
-=======
             seo_result = await self.ollama_client.generate_structured_response(
->>>>>>> 9a95c0e0
                 prompt=seo_prompt,
                 response_model=SEOContent,
                 temperature=0.3,
                 max_retries=3,
                 use_cot_prompt=False,  # CRITICAL: Disable CoT for creative SEO content
-<<<<<<< HEAD
                 **seo_cache,
-=======
                 enforce_grammar=True,
                 model="qwen3:32b",
->>>>>>> 9a95c0e0
             )
 
             return {
@@ -228,7 +210,6 @@
 
     async def validate_output(self, output: Dict[str, Any]) -> bool:
         """Validate the marketing and SEO content."""
-<<<<<<< HEAD
         marketing_content = output.get("marketing_content", {})
         seo_content = output.get("seo_content", {})
         
@@ -247,7 +228,6 @@
                 seo_content.get("title_tags"),
             ]
         )
-=======
         marketing_content = output.get("marketing_content") or {}
         seo_content = output.get("seo_content") or {}
 
@@ -263,7 +243,6 @@
             "content_topics",
         )
         has_seo = any(bool(seo_content.get(field)) for field in seo_fields)
->>>>>>> 9a95c0e0
 
         return has_marketing or has_seo
 
