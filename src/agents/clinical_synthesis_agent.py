"""
Clinical Synthesis Agent - Synthesizes clinical applications from research.
"""

import logging
from typing import Dict, Any

from .base_agent import BaseAgent
from src.models.enlitens_schemas import ClinicalContent
from src.synthesis.few_shot_library import FEW_SHOT_LIBRARY
from src.synthesis.ollama_client import OllamaClient

logger = logging.getLogger(__name__)

class ClinicalSynthesisAgent(BaseAgent):
    """Agent specialized in synthesizing clinical applications."""

    def __init__(self):
        super().__init__(
            name="ClinicalSynthesis",
            role="Clinical Application Synthesis",
            model="qwen2.5-32b-instruct-q4_k_m"
        )
        self.ollama_client = None

    async def initialize(self) -> bool:
        """Initialize the clinical synthesis agent."""
        try:
            self.ollama_client = OllamaClient(default_model=self.model)
            self.is_initialized = True
            logger.info(f"✅ {self.name} agent initialized")
            return True
        except Exception as e:
            logger.error(f"Failed to initialize {self.name}: {e}")
            return False

    async def process(self, context: Dict[str, Any]) -> Dict[str, Any]:
        """Synthesize clinical applications from research."""
        try:
            # Get context data
            science_data = context.get("science_data", {})
            research_content = science_data.get("research_content", {})
            document_text = context.get("document_text", "")[:5000]  # First 5000 chars

            few_shot_block = FEW_SHOT_LIBRARY.render_for_prompt(
                task="clinical_synthesis",
                query=document_text,
                k=2,
            )

            exemplars = (
                "FEW-SHOT EXEMPLARS (mirror structure, mark speculation clearly):\n"
                f"{few_shot_block}\n\n" if few_shot_block else ""
            )

            prompt = f"""
You are a clinical psychologist extracting therapeutic applications from neuroscience research.

STRICT RULES:
✓ Extract ONLY clinical applications that can be reasonably inferred from the research
✓ Base all interventions on stated research findings and cite the relevant finding in plain language
✓ Clearly distinguish between stated protocols and potential applications (prefix speculative items with "Potential application:")
✗ DO NOT fabricate therapeutic protocols not supported by the research
✗ DO NOT add clinical practices from your training data
✗ DO NOT generate practice statistics or client outcome claims

{exemplars}
DOCUMENT EXCERPT:
{document_text}

RESEARCH FINDINGS:
{research_content.get('findings', [])}

METHODOLOGIES:
{research_content.get('methodologies', [])}

CLINICAL IMPLICATIONS:
{research_content.get('implications', [])}

Extract and synthesize clinical content from this research. Base all clinical applications on the research findings above. For potential applications not explicitly stated, use prefix "Potential application:" and state the supporting finding.

Generate content for ALL fields below:

1. INTERVENTIONS: List 3-8 specific therapeutic interventions or techniques that could be applied based on this research. Include evidence-based practices, neuroscience-informed approaches, and practical therapy techniques.

2. ASSESSMENTS: List 3-8 assessment methods or evaluation tools that would be relevant. Include diagnostic tools, measurement instruments, observational methods, and screening approaches.

3. OUTCOMES: List 3-8 expected clinical outcomes or treatment goals. What changes should clients experience? Include behavioral, cognitive, emotional, and neurobiological outcomes.

4. PROTOCOLS: List 3-8 treatment protocols or structured approaches. Include session structures, treatment phases, or therapeutic frameworks that could be used.

5. GUIDELINES: List 3-8 clinical guidelines or best practices. Include recommendations for implementation, ethical considerations, and evidence-based standards.

6. CONTRAINDICATIONS: List 3-8 contraindications or situations where caution is needed. When should these approaches NOT be used? Who should avoid them?

7. SIDE EFFECTS: List 3-8 potential side effects or risks to monitor. What could go wrong? What should therapists watch for?

8. MONITORING: List 3-8 monitoring approaches or progress indicators. How should therapists track progress? What metrics matter?

IMPORTANT:
- Extract liberally - if research mentions anxiety, include anxiety assessment tools and interventions
- Infer practical applications from theoretical findings
- Each list should have 3-8 items minimum
- Use plain language, no numbering or bullet points in strings
- If a field seems not applicable, still provide related content (e.g., general best practices)

Return as JSON with these EXACT field names:
{{"interventions": [list], "assessments": [list], "outcomes": [list], "protocols": [list], "guidelines": [list], "contraindications": [list], "side_effects": [list], "monitoring": [list]}}
"""

            cache_kwargs = self._cache_kwargs(context)
            result = await self.ollama_client.generate_structured_response(
                prompt=prompt,
                response_model=ClinicalContent,
<<<<<<< HEAD
                temperature=0.3,  # LOWERED from 0.7: Research shows 0.3 optimal for factual clinical content
                max_retries=3,
                **cache_kwargs,
=======
                temperature=0.2,
                max_retries=3,
                enforce_grammar=True,
>>>>>>> 9a95c0e0
            )

            if result:
                return {
                    "clinical_content": result.model_dump(),
                    "synthesis_quality": "high"
                }

            return {"clinical_content": ClinicalContent().model_dump()}

        except Exception as e:
            logger.error(f"Clinical synthesis failed: {e}")
            return {"clinical_content": ClinicalContent().model_dump()}

    async def validate_output(self, output: Dict[str, Any]) -> bool:
        """Validate the synthesized clinical content."""
        clinical_content = output.get("clinical_content", {})

        # Check for correct field names matching ClinicalContent schema
        has_content = any([
            clinical_content.get("interventions"),
            clinical_content.get("assessments"),
            clinical_content.get("outcomes")
        ])

        return has_content

    async def cleanup(self):
        """Clean up resources."""
        logger.info(f"Cleaning up {self.name} agent")<|MERGE_RESOLUTION|>--- conflicted
+++ resolved
@@ -112,15 +112,12 @@
             result = await self.ollama_client.generate_structured_response(
                 prompt=prompt,
                 response_model=ClinicalContent,
-<<<<<<< HEAD
                 temperature=0.3,  # LOWERED from 0.7: Research shows 0.3 optimal for factual clinical content
                 max_retries=3,
                 **cache_kwargs,
-=======
                 temperature=0.2,
                 max_retries=3,
                 enforce_grammar=True,
->>>>>>> 9a95c0e0
             )
 
             if result:
