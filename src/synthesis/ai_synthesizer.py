--- conflicted
+++ resolved
@@ -289,13 +289,10 @@
         try:
             # Generate synthesis prompt
             prompt = self.templates.get_synthesis_prompt(extraction_result)
-<<<<<<< HEAD
             
             # Get synthesis from Qwen2.5
-=======
 
             # Get synthesis from Qwen3
->>>>>>> aa02bbde
             synthesis_text = self.ollama.generate(prompt, temperature=0.3)
             
             if not synthesis_text:
