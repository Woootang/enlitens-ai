"""
Main Document Processing Pipeline

This module orchestrates the complete PDF processing pipeline:
1. Extract PDF → Docling + Marker
2. Extract entities → Specialized models
3. Synthesize insights → Qwen3 32B
4. Validate quality → Automated checks
5. Save to JSON → Append to knowledge base
"""

import os
import json
import logging
import time
from pathlib import Path
from typing import Dict, List, Optional, Any, Tuple
from datetime import datetime
import traceback
from types import SimpleNamespace

# Import our modules
from src.extraction.pdf_extractor import HybridExtractor
from src.extraction.quality_validator import ExtractionQualityValidator
from src.models.specialized_models import NeuroscienceEntityExtractor, ModelManager
from src.synthesis.ai_synthesizer import NeuroscienceSynthesizer, OllamaClient
from src.schema.knowledge_schema import (
    EnlitensKnowledgeDocument,
    SourceMetadata,
    ArchivalContent,
    EntityExtraction,
    AISynthesis,
    ProcessingMetadata,
    KnowledgeBase
)
from src.utils.retry import IntelligentRetryManager
from src.validation.layered_validation import LayeredValidationPipeline

from src.monitoring.observability import get_observability

logger = logging.getLogger(__name__)


class DocumentProcessor:
    """
    Main orchestrator for document processing pipeline
    
    Why this architecture:
    - Centralized coordination prevents deadlocks
    - Modular design allows easy component swapping
    - Error handling and retry logic
    - Quality validation at each stage
    - Checkpointing for resume capability
    """
    
    def __init__(self, 
                 pdf_input_dir: str = "./enlitens_corpus/input_pdfs",
                 output_dir: str = "./enlitens_corpus/output",
                 cache_dir: str = "./enlitens_corpus/cache_markdown",
                 ollama_url: str = "http://localhost:11434",
                 ollama_model: str = "qwen3:32b"):
        
        self.pdf_input_dir = Path(pdf_input_dir)
        self.output_dir = Path(output_dir)
        self.cache_dir = Path(cache_dir)
        
        # Create directories
        self.output_dir.mkdir(exist_ok=True)
        self.cache_dir.mkdir(exist_ok=True)
        
        # Initialize components
        self.pdf_extractor = HybridExtractor(str(self.cache_dir))
        self.quality_validator = ExtractionQualityValidator()
        self.model_manager = ModelManager()
        self.entity_extractor = NeuroscienceEntityExtractor(self.model_manager)
        self.ollama_client = OllamaClient(ollama_url, ollama_model)
        self.synthesizer = NeuroscienceSynthesizer(self.ollama_client)
        self.retry_manager = IntelligentRetryManager()
        self.layered_validator = LayeredValidationPipeline()
        
        # Initialize knowledge base
        self.knowledge_base_path = self.output_dir / "enlitens-knowledge-core.json"
        self.knowledge_base = self._load_knowledge_base()

        # Observability
        self.observability = get_observability()

        logger.info("DocumentProcessor initialized")
    
    def _load_knowledge_base(self) -> KnowledgeBase:
        """Load existing knowledge base or create new one"""
        if self.knowledge_base_path.exists():
            try:
                with open(self.knowledge_base_path, 'r', encoding='utf-8') as f:
                    data = json.load(f)
                return KnowledgeBase(**data)
            except Exception as e:
                logger.warning(f"Failed to load knowledge base: {e}. Creating new one.")
        
        return KnowledgeBase()
    
    def _save_knowledge_base(self):
        """Save knowledge base to JSON file"""
        try:
            with open(self.knowledge_base_path, 'w', encoding='utf-8') as f:
                json.dump(self.knowledge_base.dict(), f, indent=2, ensure_ascii=False, default=str)
            logger.info("Knowledge base saved")
        except Exception as e:
            logger.error(f"Failed to save knowledge base: {e}")
    
    def process_document(self, pdf_path: str) -> Tuple[bool, Optional[EnlitensKnowledgeDocument], str]:
        """
        Process a single PDF document through the complete pipeline
        
        Args:
            pdf_path: Path to PDF file
            
        Returns:
            Tuple of (success, document, error_message)
        """
        document_id = Path(pdf_path).stem
        logger.info(
            f"Processing document: {pdf_path}",
            extra={"document_id": document_id, "processing_stage": "start"}
        )

        try:
            # Stage 1: PDF Extraction
<<<<<<< HEAD
            extraction_start = datetime.utcnow()
            extraction_perf = time.perf_counter()
            logger.info("Stage 1: PDF Extraction", extra={"processing_stage": "extraction"})
            try:
                with self.observability.start_span(
                    "pipeline.pdf_extraction",
                    {
                        "document.id": document_id,
                        "pdf.path": str(pdf_path),
                    },
                ) as span:
                    extraction_result = self.pdf_extractor.extract(pdf_path)
                    page_count = len(extraction_result.get('pages', [])) if isinstance(extraction_result, dict) else 0
                    span.set_attribute("extraction.page_count", page_count)
            except Exception as extraction_error:
                extraction_end = datetime.utcnow()
                self.observability.record_stage_timing(
                    document_id,
                    "PDF Extraction",
                    "HybridExtractor",
                    extraction_start,
                    extraction_end,
                    "error",
                    {"error": str(extraction_error)},
                )
                raise

            extraction_end = datetime.utcnow()
            extraction_duration = time.perf_counter() - extraction_perf
            self.observability.record_stage_timing(
                document_id,
                "PDF Extraction",
                "HybridExtractor",
                extraction_start,
                extraction_end,
                "success",
                {"duration_seconds": extraction_duration},
            )
            self.observability.check_latency_anomaly("pdf_extraction", extraction_duration)

            extraction_metrics = self.quality_validator.validate_extraction(extraction_result)
            extraction_score = getattr(extraction_metrics, "overall_score", 0.0)
            if extraction_score < 0.95:
                logger.warning(
                    f"Extraction quality below threshold: {extraction_score:.2f}",
                    extra={"document_id": document_id}
                )
            extraction_metrics_payload = {}
            if hasattr(extraction_metrics, "dict"):
                try:
                    extraction_metrics_payload = extraction_metrics.dict()
                except TypeError:
                    extraction_metrics_payload = getattr(extraction_metrics, "__dict__", {})
            else:
                extraction_metrics_payload = {"overall_score": extraction_score}
            self.observability.record_quality_metrics(
                document_id,
                {"stage": "extraction", **extraction_metrics_payload}
            )

            # Stage 2: Entity Extraction
            entity_start = datetime.utcnow()
            entity_perf = time.perf_counter()
            logger.info("Stage 2: Entity Extraction", extra={"processing_stage": "entity_extraction"})
            with self.observability.start_span(
                "pipeline.entity_extraction",
                {"document.id": document_id},
            ) as span:
                if not self.entity_extractor.initialize():
                    self.observability.record_stage_timing(
                        document_id,
                        "Entity Extraction",
                        "NeuroscienceEntityExtractor",
                        entity_start,
                        datetime.utcnow(),
                        "error",
                        {"reason": "initialization failed"},
                    )
                    self.observability.emit_alert(
                        "Entity extractor unavailable",
                        "error",
                        "Failed to initialize entity extractor",
                        {"document_id": document_id},
                    )
                    return False, None, "Entity extractor initialization failed"

                source_text = ""
                if isinstance(extraction_result, dict):
                    source_text = extraction_result.get('full_text', '')
                entities = self.entity_extractor.extract_entities(source_text)
                if isinstance(entities, dict):
                    total_entities = sum(len(v) for v in entities.values() if isinstance(v, list))
                    span.set_attribute("entity.count", total_entities)
            entity_end = datetime.utcnow()
            entity_duration = time.perf_counter() - entity_perf
            self.observability.record_stage_timing(
                document_id,
                "Entity Extraction",
                "NeuroscienceEntityExtractor",
                entity_start,
                entity_end,
                "success",
                {"duration_seconds": entity_duration},
            )
            self.observability.check_latency_anomaly("entity_extraction", entity_duration)
=======
            logger.info("Stage 1: PDF Extraction")
            extraction_outcome = self.retry_manager.run(
                "pdf_extraction",
                lambda: self.pdf_extractor.extract(pdf_path),
                correction_prompt="Re-run extraction with OCR fallback and adjust layout heuristics",
                degradation=lambda: self._fallback_extraction(os.path.basename(pdf_path)),
            )
            extraction_result = extraction_outcome.result
            if not extraction_outcome.success and extraction_result is None:
                return False, None, extraction_outcome.error or "Extraction failed"

            # Validate extraction quality
            extraction_metrics = self.quality_validator.validate_extraction(extraction_result)
            if extraction_metrics.overall_score < 0.95:
                logger.warning(f"Extraction quality below threshold: {extraction_metrics.overall_score:.2f}")

            # Stage 2: Entity Extraction
            logger.info("Stage 2: Entity Extraction")
            entity_outcome = self.retry_manager.run(
                "entity_extraction",
                lambda: self._extract_entities(extraction_result),
                correction_prompt="Reload spaCy/transformer weights and ensure GPU memory is free",
                degradation=lambda: {},
            )
            if not entity_outcome.success and entity_outcome.result is None:
                return False, None, entity_outcome.error or "Entity extraction failed"
            entities = entity_outcome.result or {}
>>>>>>> 3a2bf87a

            # Stage 3: AI Synthesis
            synthesis_start = datetime.utcnow()
            synthesis_perf = time.perf_counter()
            logger.info("Stage 3: AI Synthesis", extra={"processing_stage": "synthesis"})
            if not self.ollama_client.is_available():
<<<<<<< HEAD
                self.observability.record_stage_timing(
                    document_id,
                    "AI Synthesis",
                    "NeuroscienceSynthesizer",
                    synthesis_start,
                    datetime.utcnow(),
                    "error",
                    {"reason": "ollama unavailable"},
                )
                self.observability.emit_alert(
                    "Ollama unavailable",
                    "error",
                    "Local Ollama server is not responding",
                    {"document_id": document_id},
                )
                return False, None, "Ollama is not available"

            with self.observability.start_span(
                "pipeline.ai_synthesis",
                {"document.id": document_id},
            ) as span:
                synthesis_result = self.synthesizer.synthesize(extraction_result)
                span.set_attribute("synthesis.quality_score", synthesis_result.quality_score)
                if getattr(synthesis_result, "validation_issues", None):
                    span.set_attribute(
                        "synthesis.issues",
                        ",".join(synthesis_result.validation_issues)
                    )
            synthesis_end = datetime.utcnow()
            synthesis_duration = time.perf_counter() - synthesis_perf
            self.observability.record_stage_timing(
                document_id,
                "AI Synthesis",
                "NeuroscienceSynthesizer",
                synthesis_start,
                synthesis_end,
                "success",
                {"duration_seconds": synthesis_duration, "quality": synthesis_result.quality_score},
            )
            self.observability.check_latency_anomaly("ai_synthesis", synthesis_duration)
            self.observability.check_quality_anomaly(
                document_id,
                synthesis_result.quality_score,
                getattr(synthesis_result, "validation_issues", None),
            )
=======
                logger.warning("Ollama is not available - attempting graceful degradation")
            synthesis_outcome = self.retry_manager.run(
                "ai_synthesis",
                lambda: self.synthesizer.synthesize(extraction_result),
                correction_prompt="Regenerate with shorter context window and stricter JSON schema",
                degradation=lambda: self._fallback_synthesis(extraction_result),
            )
            synthesis_result = synthesis_outcome.result
            if synthesis_result is None:
                return False, None, synthesis_outcome.error or "AI synthesis failed"
>>>>>>> 3a2bf87a

            # Stage 4: Create Knowledge Document
            creation_start = datetime.utcnow()
            creation_perf = time.perf_counter()
            logger.info("Stage 4: Creating Knowledge Document", extra={"processing_stage": "document_build"})
            with self.observability.start_span(
                "pipeline.document_assembly",
                {"document.id": document_id},
            ):
                document = self._create_knowledge_document(
                    pdf_path, extraction_result, entities, synthesis_result
                )
            creation_end = datetime.utcnow()
            creation_duration = time.perf_counter() - creation_perf
            self.observability.record_stage_timing(
                document_id,
                "Document Assembly",
                "DocumentProcessor",
                creation_start,
                creation_end,
                "success",
                {"duration_seconds": creation_duration},
            )

            # Stage 5: Quality Validation
            validation_start = datetime.utcnow()
            validation_perf = time.perf_counter()
            logger.info("Stage 5: Quality Validation", extra={"processing_stage": "quality_validation"})
            is_valid = self._validate_document_quality(document)
            validation_end = datetime.utcnow()
            validation_duration = time.perf_counter() - validation_perf
            self.observability.record_stage_timing(
                document_id,
                "Quality Validation",
                "QualityValidator",
                validation_start,
                validation_end,
                "success" if is_valid else "warning",
                {"duration_seconds": validation_duration, "quality_score": document.get_quality_score()},
            )
            if not is_valid:
                logger.warning("Document quality validation failed", extra={"document_id": document_id})

            # Aggregate metrics and RAG exports
            prompt_text = getattr(synthesis_result, "prompt_text", "")
            estimated_tokens = int(len(prompt_text) / 4) if prompt_text else 0
            self.observability.check_cost_anomaly(document_id, estimated_tokens)

            sections = extraction_result.get('sections', []) if isinstance(extraction_result, dict) else []
            context_chunks = []
            for section in sections[:5]:
                if isinstance(section, dict):
                    chunk = section.get('content') or section.get('text') or ''
                else:
                    chunk = str(section)
                if chunk:
                    context_chunks.append(chunk[:500])
            if not context_chunks and isinstance(extraction_result, dict):
                full_text = extraction_result.get('full_text')
                if full_text:
                    context_chunks.append(full_text[:500])

            citations = []
            for idx, finding in enumerate(synthesis_result.key_findings):
                text = finding.get('finding_text', '') if isinstance(finding, dict) else str(finding)
                if text:
                    citations.append({"id": f"finding-{idx}", "label": text[:120]})

            self.observability.record_rag_metrics(
                document_id,
                prompt_text,
                context_chunks,
                synthesis_result.enlitens_takeaway,
                citations,
                synthesis_result.quality_score,
            )

            concept_nodes = []
            for idx, concept in enumerate(synthesis_result.neuroscientific_concepts):
                label = concept.get('concept_name', '') if isinstance(concept, dict) else str(concept)
                if label:
                    concept_nodes.append({"id": f"concept-{idx}", "label": label, "type": "concept"})

            graph_nodes = (
                [{"id": document_id, "label": document.source_metadata.title or document_id, "type": "document"}]
                + concept_nodes
                + [{"id": citation["id"], "label": citation["label"], "type": "finding"} for citation in citations]
            )
            graph_edges = []
            for concept in concept_nodes:
                graph_edges.append({"source": concept["id"], "target": document_id})
            for citation in citations:
                graph_edges.append({"source": citation["id"], "target": document_id})
            self.observability.record_citation_graph(document_id, graph_nodes, graph_edges)

            summary_metrics = {
                "stage": "document",
                "quality_score": document.get_quality_score(),
                "synthesis_quality": synthesis_result.quality_score,
                "extraction_quality": extraction_score,
                "entity_total": sum(len(v) for v in entities.values()) if isinstance(entities, dict) else 0,
            }
            self.observability.record_quality_metrics(document_id, summary_metrics)

            logger.info(f"Document processed successfully: {document.document_id}")
            return True, document, ""

        except Exception as e:
            error_msg = f"Document processing failed: {str(e)}"
            self.observability.capture_exception(
                e,
                {
                    "pdf_path": pdf_path,
                    "document_id": document_id,
                },
            )
            logger.error(error_msg)
            logger.error(traceback.format_exc())
            return False, None, error_msg
    
    def _create_knowledge_document(self, 
                                 pdf_path: str, 
                                 extraction_result: Dict, 
                                 entities: Dict, 
                                 synthesis_result) -> EnlitensKnowledgeDocument:
        """Create a complete knowledge document"""
        
        # Extract metadata
        source_metadata = SourceMetadata(
            title=extraction_result.get('title', 'Unknown Title'),
            authors=[],  # Would need to extract from PDF
            source_filename=os.path.basename(pdf_path),
            journal=extraction_result.get('metadata', {}).get('journal', ''),
            doi=extraction_result.get('metadata', {}).get('doi', ''),
            keywords=extraction_result.get('metadata', {}).get('keywords', [])
        )
        
        # Create archival content
        archival_content = ArchivalContent(
            full_document_text_markdown=extraction_result.get('full_text', ''),
            abstract_markdown=extraction_result.get('abstract', ''),
            sections=[],  # Would need to convert from extraction_result
            tables=[],    # Would need to convert from extraction_result
            figures=[],   # Would need to convert from extraction_result
            references=extraction_result.get('references', []),
            equations=extraction_result.get('equations', []),
            extraction_quality_score=extraction_result.get('quality_score', 0.0)
        )
        
        # Create entity extraction
        entity_extraction = EntityExtraction(
            biomedical=entities.get('biomedical', []),
            scientific=entities.get('scientific', []),
            neuroscience_specific=entities.get('neuroscience_specific', []),
            brain_regions=entities.get('brain_regions', []),
            neurotransmitters=entities.get('neurotransmitters', []),
            neural_circuits=entities.get('neural_circuits', []),
            neural_processes=entities.get('neural_processes', []),
            extraction_quality_score=0.9  # Would calculate from actual results
        )
        
        # Create AI synthesis
        ai_synthesis = AISynthesis(
            enlitens_takeaway=synthesis_result.enlitens_takeaway,
            eli5_summary=synthesis_result.eli5_summary,
            key_findings=synthesis_result.key_findings,
            neuroscientific_concepts=synthesis_result.neuroscientific_concepts,
            clinical_applications=synthesis_result.clinical_applications,
            therapeutic_targets=synthesis_result.therapeutic_targets,
            client_presentations=synthesis_result.client_presentations,
            intervention_suggestions=synthesis_result.intervention_suggestions,
            contraindications=synthesis_result.contraindications,
            evidence_strength=synthesis_result.evidence_strength,
            synthesis_quality_score=synthesis_result.quality_score
        )
        
        # Create processing metadata
        processing_metadata = ProcessingMetadata(
            extraction_method="hybrid_docling_marker",
            synthesis_method="qwen3_32b",
            quality_scores={
                'extraction': extraction_result.get('quality_score', 0.0),
                'entity_extraction': 0.9,
                'synthesis': synthesis_result.quality_score
            }
        )
        
        # Create complete document
        document = EnlitensKnowledgeDocument(
            source_metadata=source_metadata,
            archival_content=archival_content,
            entity_extraction=entity_extraction,
            ai_synthesis=ai_synthesis,
            processing_metadata=processing_metadata
        )
        
        return document
    
    def _validate_document_quality(self, document: EnlitensKnowledgeDocument) -> bool:
        """Validate overall document quality"""
        quality_score = document.get_quality_score()

        if quality_score < 0.8:
            logger.warning(f"Document quality below threshold: {quality_score:.2f}")
            return False
        
        # Check for critical components
        if not document.source_metadata.title or document.source_metadata.title == "Unknown Title":
            logger.warning("Document missing title")
            return False
        
        if not document.archival_content.full_document_text_markdown:
            logger.warning("Document missing content")
            return False
        
        if not document.ai_synthesis or not document.ai_synthesis.enlitens_takeaway:
            logger.warning("Document missing synthesis")
            return False

        layered_result = self.layered_validator.validate_document(document)
        logger.info("QUALITY_METRICS %s", json.dumps(layered_result.to_quality_payload()))
        if not layered_result.passed:
            for layer in layered_result.layers:
                for issue in layer.issues:
                    logger.warning("Layered validation issue (%s): %s", layer.name, issue)
            return False

        return True

    def _extract_entities(self, extraction_result: Dict[str, Any]) -> Dict[str, List[Dict[str, Any]]]:
        if not self.entity_extractor.initialize():
            raise RuntimeError("Entity extractor initialization failed")
        full_text = extraction_result.get('full_text') or extraction_result.get('full_document_text', '')
        return self.entity_extractor.extract_entities(full_text)

    def _fallback_extraction(self, source_filename: str) -> Dict[str, Any]:
        logger.info("Producing fallback extraction for %s", source_filename)
        return {
            'title': f"Fallback extraction for {source_filename}",
            'abstract': 'Extraction failed; this is a placeholder abstract ensuring pipeline continuity.',
            'full_text': 'Extraction failed; placeholder content inserted to allow downstream validation.',
            'sections': [],
            'tables': [],
            'references': [],
        }

    def _fallback_synthesis(self, extraction_result: Dict[str, Any]):
        logger.info("Producing fallback synthesis due to generation failure")
        placeholder_claim = "Fallback synthesis generated due to upstream failure"
        return SimpleNamespace(
            enlitens_takeaway="We were unable to generate a full synthesis. Please review the source document manually.",
            eli5_summary="An issue occurred during synthesis; content needs human review.",
            key_findings=[SimpleNamespace(finding_text=placeholder_claim, evidence_strength="preliminary", relevance_to_enlitens="Manual follow-up required")],
            neuroscientific_concepts=[],
            clinical_applications=[],
            therapeutic_targets=[],
            client_presentations=[],
            intervention_suggestions=[],
            contraindications=[],
            evidence_strength="preliminary",
            quality_score=0.0,
        )
    
    def process_batch(self, pdf_paths: List[str], max_retries: int = 3) -> Dict[str, Any]:
        """
        Process a batch of PDF documents
        
        Args:
            pdf_paths: List of PDF file paths
            max_retries: Maximum number of retries for failed documents
            
        Returns:
            Processing results summary
        """
        logger.info(f"Processing batch of {len(pdf_paths)} documents")
        
        results = {
            'total': len(pdf_paths),
            'successful': 0,
            'failed': 0,
            'retried': 0,
            'documents': [],
            'errors': []
        }
        
        for pdf_path in pdf_paths:
            success, document, error_msg = self.process_document(pdf_path)
            
            if success:
                results['successful'] += 1
                results['documents'].append(document)
                self.knowledge_base.add_document(document)
            else:
                results['failed'] += 1
                results['errors'].append({
                    'pdf_path': pdf_path,
                    'error': error_msg
                })
        
        # Save knowledge base
        self._save_knowledge_base()
        
        # Generate summary
        results['knowledge_base_stats'] = self.knowledge_base.get_statistics()
        
        logger.info(f"Batch processing completed: {results['successful']}/{results['total']} successful")
        return results
    
    def process_all_pdfs(self, max_retries: int = 3) -> Dict[str, Any]:
        """
        Process all PDFs in the input directory
        
        Args:
            max_retries: Maximum number of retries for failed documents
            
        Returns:
            Processing results summary
        """
        # Find all PDF files
        pdf_files = list(self.pdf_input_dir.glob("*.pdf"))
        
        if not pdf_files:
            logger.warning(f"No PDF files found in {self.pdf_input_dir}")
            return {'error': 'No PDF files found'}
        
        logger.info(f"Found {len(pdf_files)} PDF files to process")
        
        # Process in batches to manage memory
        batch_size = 5
        all_results = {
            'total': len(pdf_files),
            'successful': 0,
            'failed': 0,
            'batches_processed': 0,
            'errors': []
        }
        
        for i in range(0, len(pdf_files), batch_size):
            batch = pdf_files[i:i + batch_size]
            batch_results = self.process_batch([str(f) for f in batch], max_retries)
            
            all_results['successful'] += batch_results['successful']
            all_results['failed'] += batch_results['failed']
            all_results['batches_processed'] += 1
            all_results['errors'].extend(batch_results['errors'])
            
            logger.info(f"Processed batch {all_results['batches_processed']}: "
                       f"{batch_results['successful']}/{len(batch)} successful")
        
        # Final knowledge base stats
        all_results['knowledge_base_stats'] = self.knowledge_base.get_statistics()
        
        logger.info(f"All PDFs processed: {all_results['successful']}/{all_results['total']} successful")
        return all_results
    
    def get_processing_status(self) -> Dict[str, Any]:
        """Get current processing status"""
        return {
            'knowledge_base_path': str(self.knowledge_base_path),
            'knowledge_base_exists': self.knowledge_base_path.exists(),
            'total_documents': len(self.knowledge_base.documents),
            'ollama_available': self.ollama_client.is_available(),
            'model_manager_status': {
                'loaded_models': self.model_manager.list_loaded_models(),
                'memory_usage': self.model_manager.get_memory_usage()
            }
        }
    
    def get_document_summary(self, document_id: str) -> Optional[Dict[str, Any]]:
        """Get summary of a specific document"""
        document = self.knowledge_base.get_document(document_id)
        if document:
            return document.get_summary()
        return None
    
    def export_knowledge_base(self, output_path: Optional[str] = None) -> str:
        """Export knowledge base to JSON file"""
        if output_path is None:
            output_path = self.output_dir / f"enlitens-knowledge-export-{datetime.now().strftime('%Y%m%d_%H%M%S')}.json"
        
        try:
            with open(output_path, 'w', encoding='utf-8') as f:
                json.dump(self.knowledge_base.dict(), f, indent=2, ensure_ascii=False, default=str)
            
            logger.info(f"Knowledge base exported to {output_path}")
            return str(output_path)
        except Exception as e:
            logger.error(f"Failed to export knowledge base: {e}")
            raise


# Example usage and testing
if __name__ == "__main__":
    # Test the document processor
    processor = DocumentProcessor()
    
    # Check status
    status = processor.get_processing_status()
    print("Processing status:", status)
    
    # Test with a single PDF (if available)
    pdf_files = list(Path("./enlitens_corpus/input_pdfs").glob("*.pdf"))
    if pdf_files:
        test_pdf = str(pdf_files[0])
        print(f"Testing with: {test_pdf}")
        
        success, document, error = processor.process_document(test_pdf)
        if success:
            print("Document processed successfully!")
            print(f"Document ID: {document.document_id}")
            print(f"Quality Score: {document.get_quality_score():.2f}")
            print(f"Summary: {document.get_summary()}")
        else:
            print(f"Processing failed: {error}")
    else:
        print("No PDF files found for testing")<|MERGE_RESOLUTION|>--- conflicted
+++ resolved
@@ -126,7 +126,6 @@
 
         try:
             # Stage 1: PDF Extraction
-<<<<<<< HEAD
             extraction_start = datetime.utcnow()
             extraction_perf = time.perf_counter()
             logger.info("Stage 1: PDF Extraction", extra={"processing_stage": "extraction"})
@@ -232,42 +231,12 @@
                 {"duration_seconds": entity_duration},
             )
             self.observability.check_latency_anomaly("entity_extraction", entity_duration)
-=======
-            logger.info("Stage 1: PDF Extraction")
-            extraction_outcome = self.retry_manager.run(
-                "pdf_extraction",
-                lambda: self.pdf_extractor.extract(pdf_path),
-                correction_prompt="Re-run extraction with OCR fallback and adjust layout heuristics",
-                degradation=lambda: self._fallback_extraction(os.path.basename(pdf_path)),
-            )
-            extraction_result = extraction_outcome.result
-            if not extraction_outcome.success and extraction_result is None:
-                return False, None, extraction_outcome.error or "Extraction failed"
-
-            # Validate extraction quality
-            extraction_metrics = self.quality_validator.validate_extraction(extraction_result)
-            if extraction_metrics.overall_score < 0.95:
-                logger.warning(f"Extraction quality below threshold: {extraction_metrics.overall_score:.2f}")
-
-            # Stage 2: Entity Extraction
-            logger.info("Stage 2: Entity Extraction")
-            entity_outcome = self.retry_manager.run(
-                "entity_extraction",
-                lambda: self._extract_entities(extraction_result),
-                correction_prompt="Reload spaCy/transformer weights and ensure GPU memory is free",
-                degradation=lambda: {},
-            )
-            if not entity_outcome.success and entity_outcome.result is None:
-                return False, None, entity_outcome.error or "Entity extraction failed"
-            entities = entity_outcome.result or {}
->>>>>>> 3a2bf87a
 
             # Stage 3: AI Synthesis
             synthesis_start = datetime.utcnow()
             synthesis_perf = time.perf_counter()
             logger.info("Stage 3: AI Synthesis", extra={"processing_stage": "synthesis"})
             if not self.ollama_client.is_available():
-<<<<<<< HEAD
                 self.observability.record_stage_timing(
                     document_id,
                     "AI Synthesis",
@@ -313,18 +282,6 @@
                 synthesis_result.quality_score,
                 getattr(synthesis_result, "validation_issues", None),
             )
-=======
-                logger.warning("Ollama is not available - attempting graceful degradation")
-            synthesis_outcome = self.retry_manager.run(
-                "ai_synthesis",
-                lambda: self.synthesizer.synthesize(extraction_result),
-                correction_prompt="Regenerate with shorter context window and stricter JSON schema",
-                degradation=lambda: self._fallback_synthesis(extraction_result),
-            )
-            synthesis_result = synthesis_outcome.result
-            if synthesis_result is None:
-                return False, None, synthesis_outcome.error or "AI synthesis failed"
->>>>>>> 3a2bf87a
 
             # Stage 4: Create Knowledge Document
             creation_start = datetime.utcnow()
