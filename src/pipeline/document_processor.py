--- conflicted
+++ resolved
@@ -26,27 +26,21 @@
 from src.synthesis.ai_synthesizer import NeuroscienceSynthesizer, OllamaClient
 from src.schema.knowledge_schema import (
     EnlitensKnowledgeDocument,
-<<<<<<< HEAD
     SourceMetadata, 
-=======
     SourceMetadata,
->>>>>>> 03db6210
     ArchivalContent,
     EntityExtraction,
     AISynthesis,
     ProcessingMetadata,
     KnowledgeBase
 )
-<<<<<<< HEAD
 from src.retrieval.chunker import DocumentChunker
 from src.retrieval.vector_store import QdrantVectorStore
 from src.retrieval.hybrid_retriever import HybridRetriever
-=======
 from src.utils.retry import IntelligentRetryManager
 from src.validation.layered_validation import LayeredValidationPipeline
 
 from src.monitoring.observability import get_observability
->>>>>>> 03db6210
 
 logger = logging.getLogger(__name__)
 
@@ -85,14 +79,11 @@
         self.entity_extractor = NeuroscienceEntityExtractor(self.model_manager)
         self.ollama_client = OllamaClient(ollama_url, ollama_model)
         self.synthesizer = NeuroscienceSynthesizer(self.ollama_client)
-<<<<<<< HEAD
         self.chunker = DocumentChunker()
         self.vector_store = QdrantVectorStore()
         self.retriever = HybridRetriever(self.vector_store)
-=======
         self.retry_manager = IntelligentRetryManager()
         self.layered_validator = LayeredValidationPipeline()
->>>>>>> 03db6210
         
         # Initialize knowledge base
         self.knowledge_base_path = self.output_dir / "enlitens-knowledge-core.json"
@@ -144,7 +135,6 @@
 
         try:
             # Stage 1: PDF Extraction
-<<<<<<< HEAD
             logger.info("Stage 1: PDF Extraction")
             extraction_result = self.pdf_extractor.extract(pdf_path)
 
@@ -162,7 +152,6 @@
             if extraction_metrics.overall_score < 0.95:
                 logger.warning(f"Extraction quality below threshold: {extraction_metrics.overall_score:.2f}")
             
-=======
             extraction_start = datetime.utcnow()
             extraction_perf = time.perf_counter()
             logger.info("Stage 1: PDF Extraction", extra={"processing_stage": "extraction"})
@@ -223,7 +212,6 @@
                 {"stage": "extraction", **extraction_metrics_payload}
             )
 
->>>>>>> 03db6210
             # Stage 2: Entity Extraction
             entity_start = datetime.utcnow()
             entity_perf = time.perf_counter()
@@ -275,17 +263,14 @@
             synthesis_perf = time.perf_counter()
             logger.info("Stage 3: AI Synthesis", extra={"processing_stage": "synthesis"})
             if not self.ollama_client.is_available():
-<<<<<<< HEAD
                 logger.error("Ollama is not available")
                 return False, None, "Ollama is not available"
 
             synthesis_result = self.synthesizer.synthesize(extraction_result, retriever=self.retriever)
-=======
                 logger.error("vLLM inference service is not available")
                 return False, None, "vLLM inference service is not available"
             
             synthesis_result = self.synthesizer.synthesize(extraction_result)
->>>>>>> 03db6210
             
                 self.observability.record_stage_timing(
                     document_id,
@@ -513,13 +498,10 @@
         
         # Create processing metadata
         processing_metadata = ProcessingMetadata(
-<<<<<<< HEAD
             extraction_method="pymupdf4llm_marker",
             synthesis_method="two_stage_qwen3_32b",
-=======
             extraction_method="hybrid_docling_marker",
             synthesis_method="qwen2.5_32b_vllm",
->>>>>>> 03db6210
             quality_scores={
                 'extraction': extraction_result.get('quality_score', 0.0),
                 'entity_extraction': 0.9,
